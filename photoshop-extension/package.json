{
<<<<<<< HEAD
  "name": "babylonjs-editor-photoshop-extension",
  "version": "3.2.0",
  "description": "Photoshop plugin allowing live texturing with the Babylon.js Editor",
  "main": "./main.js",
  "generator-core-version": "3.11.5",
  "repository": {
    "type": "git",
    "url": "https://github.com/BabylonJS/Editor"
  },
  "license": "Public Domain",
  "readmeFilename": "README.md",
  "scripts": {},
  "dependencies": {
    "socket.io": "2.4.0"
  },
  "devDependencies": {}
=======
    "name": "babylonjs-editor-photoshop-extension",
    "version": "1.0.0",
    "description": "Photoshop plugin allowing live texturing with the Babylon.js Editor",
    "main": "./main.js",
    "generator-core-version": "3.11.5",
    "repository": {
        "type": "git",
        "url": "https://github.com/BabylonJS/Editor"
    },
    "license": "(Apache-2.0)",
    "readmeFilename": "README.md",
    "scripts": {},
    "dependencies": {},
    "devDependencies": {}
>>>>>>> 6b0b921d
}<|MERGE_RESOLUTION|>--- conflicted
+++ resolved
@@ -1,22 +1,4 @@
 {
-<<<<<<< HEAD
-  "name": "babylonjs-editor-photoshop-extension",
-  "version": "3.2.0",
-  "description": "Photoshop plugin allowing live texturing with the Babylon.js Editor",
-  "main": "./main.js",
-  "generator-core-version": "3.11.5",
-  "repository": {
-    "type": "git",
-    "url": "https://github.com/BabylonJS/Editor"
-  },
-  "license": "Public Domain",
-  "readmeFilename": "README.md",
-  "scripts": {},
-  "dependencies": {
-    "socket.io": "2.4.0"
-  },
-  "devDependencies": {}
-=======
     "name": "babylonjs-editor-photoshop-extension",
     "version": "1.0.0",
     "description": "Photoshop plugin allowing live texturing with the Babylon.js Editor",
@@ -31,5 +13,4 @@
     "scripts": {},
     "dependencies": {},
     "devDependencies": {}
->>>>>>> 6b0b921d
 }