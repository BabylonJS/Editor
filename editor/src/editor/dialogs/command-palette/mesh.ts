--- conflicted
+++ resolved
@@ -1,132 +1,79 @@
-import { Editor } from "../../main";
-
-import {
-	addTransformNode, addBoxMesh, addGroundMesh, addSphereMesh, addPlaneMesh, addSkyboxMesh,
-	addEmptyMesh,
-} from "../../../project/add/mesh";
-
-import { ICommandPaletteType } from "./command-palette";
-
-export enum MeshKey {
-<<<<<<< HEAD
-	AddTransformNode = "add-transform-node",
-	AddBoxMesh = "add-box-mesh",
-	AddPlaneMesh = "add-plane-mesh",
-	AddGroundMesh = "add-ground-mesh",
-	AddSphereMesh = "add-sphere-mesh",
-	AddSkyboxMesh = "add-skybox-mesh",
-	AddEmptyMesh = "add-empty-mesh",
-}
-
-export enum MeshIPCRendererChannelKey {
-	TransformNode = "transform-node",
-	BoxMesh = "box-mesh",
-	PlaneMesh = "plane-mesh",
-	GroundMesh = "ground-mesh",
-	SphereMesh = "sphere-mesh",
-	SkyboxMesh = "skybox-mesh",
-	EmptyMesh = "empty-mesh",
-=======
-	ADD_TRANSFORM_NODE = "add-transform-node",
-	ADD_BOX_MESH = "add-box-mesh",
-	ADD_PLANE_MESH = "add-plane-mesh",
-	ADD_GROUND_MESH = "add-ground-mesh",
-	ADD_SPHERE_MESH = "add-sphere-mesh",
-	ADD_SKYBOX_MESH = "add-skybox-mesh",
-	ADD_EMPTY_MESH = "add-empty-mesh",
-}
-
-export enum MeshIPCRendererChannelKey {
-	TRANSFORM_NODE = "transform-node",
-	BOX_MESH = "box-mesh",
-	PLANE_MESH = "plane-mesh",
-	GROUND_MESH = "ground-mesh",
-	SPHERE_MESH = "sphere-mesh",
-	SKYBOX_MESH = "skybox-mesh",
-	EMPTY_MESH = "empty-mesh",
->>>>>>> 5891fa82
-}
-
-export function getMeshCommands(editor?: Editor): ICommandPaletteType[] {
-	return [
-		{ 
-			text: "Transform Node", 
-			label: "Add a new transform node to the scene", 
-<<<<<<< HEAD
-			key: MeshKey.AddTransformNode, 
-			ipcRendererChannelKey: MeshIPCRendererChannelKey.TransformNode, 
-=======
-			key: MeshKey.ADD_TRANSFORM_NODE, 
-			ipcRendererChannelKey: MeshIPCRendererChannelKey.TRANSFORM_NODE, 
->>>>>>> 5891fa82
-			action: () => editor && addTransformNode(editor) },
-		{ 
-			text: "Box Mesh", 
-			label: "Add a new box mesh to the scene", 
-<<<<<<< HEAD
-			key: MeshKey.AddBoxMesh, 
-			ipcRendererChannelKey: MeshIPCRendererChannelKey.BoxMesh,
-=======
-			key: MeshKey.ADD_BOX_MESH, 
-			ipcRendererChannelKey: MeshIPCRendererChannelKey.BOX_MESH,
->>>>>>> 5891fa82
-			action: () => editor && addBoxMesh(editor) },
-		{ 
-			text: "Plane Mesh", 
-			label: "Add a new plane mesh to the scene", 
-<<<<<<< HEAD
-			key: MeshKey.AddPlaneMesh, 
-			ipcRendererChannelKey: MeshIPCRendererChannelKey.PlaneMesh, 
-=======
-			key: MeshKey.ADD_PLANE_MESH, 
-			ipcRendererChannelKey: MeshIPCRendererChannelKey.PLANE_MESH, 
->>>>>>> 5891fa82
-			action: () => editor && addPlaneMesh(editor) },
-		{ 
-			text: "Ground Mesh", 
-			label: "Add a new ground mesh to the scene", 
-<<<<<<< HEAD
-			key: MeshKey.AddGroundMesh, 
-			ipcRendererChannelKey: MeshIPCRendererChannelKey.GroundMesh, 
-=======
-			key: MeshKey.ADD_GROUND_MESH, 
-			ipcRendererChannelKey: MeshIPCRendererChannelKey.GROUND_MESH, 
->>>>>>> 5891fa82
-			action: () => editor && addGroundMesh(editor) },
-		{ 
-			text: "Sphere Mesh", 
-			label: "Add a new sphere mesh to the scene", 
-<<<<<<< HEAD
-			key: MeshKey.AddSphereMesh, 
-			ipcRendererChannelKey: MeshIPCRendererChannelKey.SphereMesh, 
-=======
-			key: MeshKey.ADD_SPHERE_MESH, 
-			ipcRendererChannelKey: MeshIPCRendererChannelKey.SPHERE_MESH, 
->>>>>>> 5891fa82
-			action: () => editor && addSphereMesh(editor) },
-		{ 
-			text: "Skybox Mesh", 
-			label: "Add a new skybox mesh to the scene", 
-<<<<<<< HEAD
-			key: MeshKey.AddSkyboxMesh, 
-			ipcRendererChannelKey: MeshIPCRendererChannelKey.SkyboxMesh, 
-=======
-			key: MeshKey.ADD_SKYBOX_MESH, 
-			ipcRendererChannelKey: MeshIPCRendererChannelKey.SKYBOX_MESH, 
->>>>>>> 5891fa82
-			action: () => editor && addSkyboxMesh(editor) },
-		{ 
-			text: "Empty Mesh", 
-			label: "Add a new empty mesh to the scene", 
-<<<<<<< HEAD
-			key: MeshKey.AddEmptyMesh, 
-			ipcRendererChannelKey: MeshIPCRendererChannelKey.EmptyMesh, 
-=======
-			key: MeshKey.ADD_EMPTY_MESH, 
-			ipcRendererChannelKey: MeshIPCRendererChannelKey.EMPTY_MESH, 
->>>>>>> 5891fa82
-			action: () => editor && addEmptyMesh(editor) },
-	];
-}
-
-
+import { Editor } from "../../main";
+
+import {
+	addTransformNode, addBoxMesh, addGroundMesh, addSphereMesh, addPlaneMesh, addSkyboxMesh,
+	addEmptyMesh,
+} from "../../../project/add/mesh";
+
+import { ICommandPaletteType } from "./command-palette";
+
+export enum MeshKey {
+	AddTransformNode = "add-transform-node",
+	AddBoxMesh = "add-box-mesh",
+	AddPlaneMesh = "add-plane-mesh",
+	AddGroundMesh = "add-ground-mesh",
+	AddSphereMesh = "add-sphere-mesh",
+	AddSkyboxMesh = "add-skybox-mesh",
+	AddEmptyMesh = "add-empty-mesh",
+}
+
+export enum MeshIPCRendererChannelKey {
+	TransformNode = "transform-node",
+	BoxMesh = "box-mesh",
+	PlaneMesh = "plane-mesh",
+	GroundMesh = "ground-mesh",
+	SphereMesh = "sphere-mesh",
+	SkyboxMesh = "skybox-mesh",
+	EmptyMesh = "empty-mesh",
+}
+
+export function getMeshCommands(editor?: Editor): ICommandPaletteType[] {
+	return [
+		{ 
+			text: "Transform Node", 
+			label: "Add a new transform node to the scene", 
+			key: MeshKey.AddTransformNode, 
+			ipcRendererChannelKey: MeshIPCRendererChannelKey.TransformNode, 
+			action: () => editor && addTransformNode(editor) },
+		{ 
+			text: "Box Mesh", 
+			label: "Add a new box mesh to the scene", 
+			key: MeshKey.AddBoxMesh, 
+			ipcRendererChannelKey: MeshIPCRendererChannelKey.BoxMesh,
+			action: () => editor && addBoxMesh(editor) },
+		{ 
+			text: "Plane Mesh", 
+			label: "Add a new plane mesh to the scene", 
+			key: MeshKey.AddPlaneMesh, 
+			ipcRendererChannelKey: MeshIPCRendererChannelKey.PlaneMesh, 
+			action: () => editor && addPlaneMesh(editor) },
+		{ 
+			text: "Ground Mesh", 
+			label: "Add a new ground mesh to the scene", 
+			key: MeshKey.AddGroundMesh, 
+			ipcRendererChannelKey: MeshIPCRendererChannelKey.GroundMesh, 
+			action: () => editor && addGroundMesh(editor) },
+		{ 
+			text: "Sphere Mesh", 
+			label: "Add a new sphere mesh to the scene", 
+			key: MeshKey.AddSphereMesh, 
+			ipcRendererChannelKey: MeshIPCRendererChannelKey.SphereMesh, 
+			action: () => editor && addSphereMesh(editor) },
+		{ 
+			text: "Skybox Mesh", 
+			label: "Add a new skybox mesh to the scene", 
+			key: MeshKey.AddSkyboxMesh, 
+			ipcRendererChannelKey: MeshIPCRendererChannelKey.SkyboxMesh, 
+			action: () => editor && addSkyboxMesh(editor) },
+		{ 
+			text: "Empty Mesh", 
+			label: "Add a new empty mesh to the scene", 
+			key: MeshKey.AddEmptyMesh, 
+			ipcRendererChannelKey: MeshIPCRendererChannelKey.EmptyMesh, 
+			action: () => editor && addEmptyMesh(editor) },
+	];
+}
+
+
+
+