--- conflicted
+++ resolved
@@ -5,7 +5,6 @@
 import { ICommandPaletteType } from "./command-palette";
 
 export enum CameraKey {
-<<<<<<< HEAD
 	AddFreeCamera = "add-free-camera",
 	AddArcRotateCamera = "add-arc-rotate-camera",
 }
@@ -13,15 +12,6 @@
 export enum CameraIPCRendererChannelKey {
 	FreeCamera = "free-camera",
 	ArcRotateCamera = "arc-rotate-camera",
-=======
-	ADD_FREE_CAMERA = "add-free-camera",
-	ADD_ARC_ROTATE_CAMERA = "add-arc-rotate-camera",
-}
-
-export enum CameraIPCRendererChannelKey {
-	FREE_CAMERA = "free-camera",
-	ARC_ROTATE_CAMERA = "arc-rotate-camera",
->>>>>>> 5891fa82
 }
 
 export function getCameraCommands(editor?: Editor): ICommandPaletteType[] {
@@ -29,24 +19,15 @@
 		{ 
 			text: "Free Camera", 
 			label: "Add a new free camera to the scene", 
-<<<<<<< HEAD
 			key: CameraKey.AddFreeCamera, 
 			ipcRendererChannelKey: CameraIPCRendererChannelKey.FreeCamera, 
-=======
-			key: CameraKey.ADD_FREE_CAMERA, 
-			ipcRendererChannelKey: CameraIPCRendererChannelKey.FREE_CAMERA, 
->>>>>>> 5891fa82
 			action: () => editor && addFreeCamera(editor) },
 		{ 
 			text: "Arc Rotate Camera", 
 			label: "Add a new arc-rotate camera to the scene", 
-<<<<<<< HEAD
 			key: CameraKey.AddArcRotateCamera, 
 			ipcRendererChannelKey: CameraIPCRendererChannelKey.ArcRotateCamera, 
-=======
-			key: CameraKey.ADD_ARC_ROTATE_CAMERA, 
-			ipcRendererChannelKey: CameraIPCRendererChannelKey.ARC_ROTATE_CAMERA, 
->>>>>>> 5891fa82
 			action: () => editor && addArcRotateCamera(editor) },
 	];
 }
+
