import { toast } from "sonner";
import { Component, ReactNode } from "react";

import { FaCopy, FaLink } from "react-icons/fa6";
import { IoAddSharp, IoCloseOutline } from "react-icons/io5";
import { AiOutlinePlus } from "react-icons/ai";

import { SkyMaterial } from "babylonjs-materials";
import {
	AbstractMesh, InstancedMesh, Material, Mesh, MorphTarget, MultiMaterial, Node, Observer, PBRMaterial,
	StandardMaterial, NodeMaterial,
} from "babylonjs";

import { CollisionMesh } from "../../../nodes/collision";

import { showPrompt } from "../../../../ui/dialog";
import { Button } from "../../../../ui/shadcn/ui/button";
import { Separator } from "../../../../ui/shadcn/ui/separator";
import { DropdownMenu, DropdownMenuContent, DropdownMenuItem, DropdownMenuTrigger } from "../../../../ui/shadcn/ui/dropdown-menu";

import { registerUndoRedo } from "../../../../tools/undoredo";
import { onNodeModifiedObservable } from "../../../../tools/observables";
import { updateIblShadowsRenderPipeline } from "../../../../tools/light/ibl";
import { isAbstractMesh, isInstancedMesh, isMesh } from "../../../../tools/guards/nodes";
import { updateAllLights, updateLightShadowMapRefreshRate, updatePointLightShadowMapRenderListPredicate } from "../../../../tools/light/shadows";

import { EditorInspectorStringField } from "../fields/string";
import { EditorInspectorSwitchField } from "../fields/switch";
import { EditorInspectorVectorField } from "../fields/vector";
import { EditorInspectorNumberField } from "../fields/number";
import { EditorInspectorSectionField } from "../fields/section";

import { ScriptInspectorComponent } from "../script/script";

import { onGizmoNodeChangedObservable } from "../../preview/gizmo";

import { EditorTransformNodeInspector } from "../transform";
import { IEditorInspectorImplementationProps } from "../inspector";

import { EditorPBRMaterialInspector } from "../material/pbr";
import { EditorSkyMaterialInspector } from "../material/sky";
import { EditorNodeMaterialInspector } from "../material/node";
import { EditorMultiMaterialInspector } from "../material/multi";
import { EditorStandardMaterialInspector } from "../material/standard";

import { MeshDecalInspector } from "./decal";
import { MeshGeometryInspector } from "./geometry";
import { EditorMeshPhysicsInspector } from "./physics";
import { EditorMeshCollisionInspector } from "./collision";

import { getMaterialCommands } from "../../../dialogs/command-palette/material";
import { ICommandPaletteType } from "../../../dialogs/command-palette/command-palette";

export class EditorMeshInspector extends Component<IEditorInspectorImplementationProps<AbstractMesh>> {
	/**
	 * Returns whether or not the given object is supported by this inspector.
	 * @param object defines the object to check.
	 * @returns true if the object is supported by this inspector.
	 */
	public static IsSupported(object: unknown): boolean {
		return isAbstractMesh(object);
	}

	private _castShadows: boolean;

	private _collisionMesh: CollisionMesh | null = null;

	public constructor(props: IEditorInspectorImplementationProps<AbstractMesh>) {
		super(props);

		this._castShadows = props.editor.layout.preview.scene.lights.some((light) => {
			return light.getShadowGenerator()?.getShadowMap()?.renderList?.includes(props.object);
		});
	}

	public render(): ReactNode {
		return (
			<>
				<EditorInspectorSectionField title="Common">
					<div className="flex justify-between items-center px-2 py-2">
						<div className="w-1/2">
							Type
						</div>

						<div className="flex justify-between items-center w-full">
							<div className="text-white/50">
								{this.props.object.getClassName()}
							</div>

							{isInstancedMesh(this.props.object) &&
								<Button variant="ghost" onClick={() => {
									const instance = this.props.object as InstancedMesh;
									this.props.editor.layout.preview.gizmo.setAttachedNode(instance.sourceMesh);
									this.props.editor.layout.graph.setSelectedNode(instance.sourceMesh);
									this.props.editor.layout.inspector.setEditedObject(instance.sourceMesh);
								}}>
									<FaLink className="w-4 h-4" />
								</Button>
							}
						</div>
					</div>
					<EditorInspectorStringField label="Name" object={this.props.object} property="name" onChange={() => onNodeModifiedObservable.notifyObservers(this.props.object)} />
					<EditorInspectorSwitchField label="Pickable" object={this.props.object} property="isPickable" />
					<EditorInspectorSwitchField label="Visible" object={this.props.object} property="isVisible" onChange={() => updateAllLights(this.props.editor.layout.preview.scene)} />
				</EditorInspectorSectionField>

				<EditorInspectorSectionField title="Transforms">
					<EditorInspectorVectorField label={<div className="w-14">Position</div>} object={this.props.object} property="position" onFinishChange={() => this._handleTransformsUpdated()} />
					{EditorTransformNodeInspector.GetRotationInspector(this.props.object, () => this._handleTransformsUpdated())}
					<EditorInspectorVectorField label={<div className="w-14">Scaling</div>} object={this.props.object} property="scaling" onFinishChange={() => this._handleTransformsUpdated()} />
				</EditorInspectorSectionField>

				<EditorMeshCollisionInspector {...this.props} />

				{this.props.editor.layout.preview.scene.lights.length > 0 &&
					<EditorInspectorSectionField title="Shadows">
						<EditorInspectorSwitchField label="Cast Shadows" object={this} property="_castShadows" noUndoRedo onChange={() => this._handleCastShadowsChanged(this._castShadows)} />
						<EditorInspectorSwitchField label="Receive Shadows" object={this.props.object} property="receiveShadows" />
					</EditorInspectorSectionField>
				}

				<ScriptInspectorComponent editor={this.props.editor} object={this.props.object} />

				{isMesh(this.props.object) &&
					<>
						<MeshGeometryInspector object={this.props.object} />
						<MeshDecalInspector object={this.props.object} />
						{this._getLODsComponent()}
					</>
				}

				<EditorMeshPhysicsInspector mesh={this.props.object} />

				{this._getMaterialComponent()}
				{this._getSkeletonComponent()}
				{this._getMorphTargetManagerComponent()}

				<EditorInspectorSectionField title="Misc">
					<EditorInspectorSwitchField label="Infinite Distance" object={this.props.object} property="infiniteDistance" />
				</EditorInspectorSectionField>
			</>
		);
	}

	private _gizmoObserver: Observer<Node> | null = null;

	public componentDidMount(): void {
		this._gizmoObserver = onGizmoNodeChangedObservable.add((node) => {
			if (node === this.props.object) {
				this.props.editor.layout.inspector.forceUpdate();
			}
		});
	}

	public componentWillUnmount(): void {
		if (this._collisionMesh) {
			this._collisionMesh.isVisible = false;
		}

		if (this._gizmoObserver) {
			onGizmoNodeChangedObservable.remove(this._gizmoObserver);
		}
	}

	private _handleTransformsUpdated(): void {
		if (isMesh(this.props.object)) {
			updateIblShadowsRenderPipeline(this.props.object.getScene());
		}
	}

	private _handleAddMaterial(command: ICommandPaletteType): void {
		if(this.props.object.material) {return;}
<<<<<<< HEAD
		const material = command.action() as Material | null;
=======
		const material: Material | null = command.action() as Material;
>>>>>>> 5891fa82
		
		if (!material) {
			return;
		}

<<<<<<< HEAD


		this.props.object.material = material;

		registerUndoRedo({
			executeRedo: true,
			onLost: () => material.dispose(),
			undo: () => this.props.object.material = null,
			redo: () => this.props.object.material = material,
		});
=======
		this.props.object.material = material;
>>>>>>> 5891fa82
		this.forceUpdate();
	}

	private _getLODsComponent(): ReactNode {
		const mesh = this.props.object as Mesh;

		const lods = mesh.getLODLevels();
		if (!lods.length) {
			return null;
		}

		const o = {
			distance: lods[lods.length - 1].distanceOrScreenCoverage ?? 1000,
		};

		function sortLods(value: number) {
			const lods = mesh.getLODLevels().slice();
			lods.forEach((lod) => mesh.removeLODLevel(lod.mesh!));

			lods.reverse().forEach((lod, index) => {
				mesh.addLODLevel(value * (index + 1), lod.mesh);
			});
		}

		return (
			<EditorInspectorSectionField title="LODs">
				<EditorInspectorNumberField object={o} property="distance" label="Linear Distance" tooltip="Defines the distance that separates each LODs" step={1} noUndoRedo onChange={(v) => sortLods(v)} onFinishChange={(value, oldValue) => {
					registerUndoRedo({
						executeRedo: true,
						undo: () => sortLods(oldValue),
						redo: () => sortLods(value),
					});
				}} />
			</EditorInspectorSectionField>
		);
	}

	private _getMaterialComponent(): ReactNode {
		if (!this.props.object.material) {
			return (
				<EditorInspectorSectionField title="Material">
					<div className="flex justify-center items-center gap-2">
						<div className="text-center text-xl">
                        No material
						</div>
						<DropdownMenu>
							<DropdownMenuTrigger asChild>
								<Button variant="ghost">
									<AiOutlinePlus className="w-4 h-4" />
								</Button>
							</DropdownMenuTrigger>
							<DropdownMenuContent>
								{getMaterialCommands().map((command) => (
									<DropdownMenuItem key={command.key} onClick={() => this._handleAddMaterial(command)}>
										{command.text}
									</DropdownMenuItem>
								))}
							</DropdownMenuContent>
						</DropdownMenu>
					</div>
					
				</EditorInspectorSectionField>
			);
		}

		const inspector = this._getMaterialInspectorComponent(this.props.object.material);
		if (!inspector) {
			return (
				<EditorInspectorSectionField title="Material">
					<div className="text-center text-yellow-500">
						Unsupported material type: {this.props.object.material.getClassName()}
					</div>
				</EditorInspectorSectionField>
			);
		}

		return (
			<div className="flex flex-col gap-2 relative">
				{inspector}
			</div>
		);
	}

	private _getMaterialInspectorComponent(material: Material): ReactNode {
		switch (material.getClassName()) {
			case "PBRMaterial":
				return <EditorPBRMaterialInspector
					mesh={this.props.object}
					material={this.props.object.material as PBRMaterial}
				/>;

			case "StandardMaterial":
				return <EditorStandardMaterialInspector
					mesh={this.props.object}
					material={this.props.object.material as StandardMaterial}
				/>;

			case "NodeMaterial":
				return <EditorNodeMaterialInspector
					mesh={this.props.object}
					material={this.props.object.material as NodeMaterial}
				/>;

			case "MultiMaterial":
				return <EditorMultiMaterialInspector
					material={this.props.object.material as MultiMaterial}
				/>;

			case "SkyMaterial":
				return <EditorSkyMaterialInspector
					mesh={this.props.object}
					material={this.props.object.material as SkyMaterial}
				/>;
		}
	}

	private _getSkeletonComponent(): ReactNode {
		if (!this.props.object.skeleton) {
			return null;
		}

		return (
			<EditorInspectorSectionField title="Skeleton">
				<EditorInspectorSwitchField label="Need Initial Skin Matrix" object={this.props.object.skeleton} property="needInitialSkinMatrix" />

				<Separator />

				<div className="px-[10px] text-lg text-center">
					Animation Ranges
				</div>

				{this.props.object.skeleton.getAnimationRanges().filter((range) => range).map((range, index) => (
					<div key={index} className="flex items-center gap-[10px]">
						<Button
							variant="ghost"
							className="justify-start w-1/2"
							onDoubleClick={async () => {
								const name = await showPrompt("Rename Animation Range", "Enter the new name for the animation range", range!.name);
								if (name) {
									range!.name = name;
									this.forceUpdate();
								}
							}}
							onClick={() => {
								this.props.object._scene.stopAnimation(this.props.object.skeleton);
								this.props.object.skeleton?.beginAnimation(range!.name, true, 1.0);
							}}
						>
							{range!.name}
						</Button>

						<div className="flex items-center w-1/2">
							<EditorInspectorNumberField object={range} property="from" onChange={() => {
								this.props.editor.layout.preview.scene.stopAnimation(this.props.object.skeleton);
								this.props.editor.layout.preview.scene.beginAnimation(this.props.object.skeleton, range!.from, range!.from, true, 1.0);
							}} />
							<EditorInspectorNumberField object={range} property="to" onChange={() => {
								this.props.editor.layout.preview.scene.stopAnimation(this.props.object.skeleton);
								this.props.editor.layout.preview.scene.beginAnimation(this.props.object.skeleton, range!.to, range!.to, true, 1.0);
							}} />

							<Button variant="ghost" className="p-2" onClick={() => {
								try {
									navigator.clipboard.writeText(range!.name);
									toast.success("Animation range name copied to clipboard");
								} catch (e) {
									toast.error("Failed to copy animation range name");
								}
							}}>
								<FaCopy />
							</Button>

							<Button variant="secondary" className="p-2" onClick={() => {
								this.props.object.skeleton?.deleteAnimationRange(range!.name, false);
								this.forceUpdate();
							}}>
								<IoCloseOutline className="w-4 h-4" />
							</Button>
						</div>
					</div>
				))}

				<Button variant="secondary" className="flex items-center gap-[5px] w-full" onClick={async () => {
					const name = await showPrompt("Add Animation Range", "Enter the name of the new animation range");
					if (name) {
						this.props.object.skeleton?.createAnimationRange(name, 0, 100);
						this.forceUpdate();
					}
				}}>
					<IoAddSharp className="w-6 h-6" /> Add
				</Button>
			</EditorInspectorSectionField>
		);
	}

	private _getMorphTargetManagerComponent(): ReactNode {
		if (!this.props.object.morphTargetManager) {
			return null;
		}

		const targets: MorphTarget[] = [];
		for (let i = 0, len = this.props.object.morphTargetManager.numTargets; i < len; ++i) {
			targets.push(this.props.object.morphTargetManager.getTarget(i));
		}

		return (
			<EditorInspectorSectionField title="Morph Targets">
				{targets.map((target, index) => (
					<EditorInspectorNumberField key={index} object={target} property="influence" min={0} max={1} label={target.name} />
				))}
			</EditorInspectorSectionField>
		);
	}

	private _handleCastShadowsChanged(enabled: boolean): void {
		const lightsWithShadows = this.props.editor.layout.preview.scene.lights.filter((light) => {
			return light.getShadowGenerator()?.getShadowMap()?.renderList;
		});

		registerUndoRedo({
			executeRedo: true,
			undo: () => {
				lightsWithShadows.forEach((light) => {
					if (enabled) {
						const index = light.getShadowGenerator()?.getShadowMap()?.renderList?.indexOf(this.props.object);
						if (index !== undefined && index !== -1) {
							light.getShadowGenerator()?.getShadowMap()?.renderList?.splice(index, 1);
						}
					} else {
						light.getShadowGenerator()?.getShadowMap()?.renderList?.push(this.props.object);
					}

					updateLightShadowMapRefreshRate(light);
					updatePointLightShadowMapRenderListPredicate(light);
				});
			},
			redo: () => {
				lightsWithShadows.forEach((light) => {
					if (enabled) {
						light.getShadowGenerator()?.getShadowMap()?.renderList?.push(this.props.object);
					} else {
						const index = light.getShadowGenerator()?.getShadowMap()?.renderList?.indexOf(this.props.object);
						if (index !== undefined && index !== -1) {
							light.getShadowGenerator()?.getShadowMap()?.renderList?.splice(index, 1);
						}
					}

					updateLightShadowMapRefreshRate(light);
					updatePointLightShadowMapRenderListPredicate(light);
				});

			},
		});
	}
}<|MERGE_RESOLUTION|>--- conflicted
+++ resolved
@@ -170,17 +170,12 @@
 
 	private _handleAddMaterial(command: ICommandPaletteType): void {
 		if(this.props.object.material) {return;}
-<<<<<<< HEAD
 		const material = command.action() as Material | null;
-=======
-		const material: Material | null = command.action() as Material;
->>>>>>> 5891fa82
 		
 		if (!material) {
 			return;
 		}
 
-<<<<<<< HEAD
 
 
 		this.props.object.material = material;
@@ -191,9 +186,7 @@
 			undo: () => this.props.object.material = null,
 			redo: () => this.props.object.material = material,
 		});
-=======
-		this.props.object.material = material;
->>>>>>> 5891fa82
+
 		this.forceUpdate();
 	}
 
@@ -246,15 +239,14 @@
 								</Button>
 							</DropdownMenuTrigger>
 							<DropdownMenuContent>
-								{getMaterialCommands().map((command) => (
+								{getMaterialCommands(this.props.editor).map((command) => (
 									<DropdownMenuItem key={command.key} onClick={() => this._handleAddMaterial(command)}>
 										{command.text}
 									</DropdownMenuItem>
 								))}
 							</DropdownMenuContent>
 						</DropdownMenu>
-					</div>
-					
+					</div>			
 				</EditorInspectorSectionField>
 			);
 		}
