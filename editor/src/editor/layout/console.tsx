import { clipboard } from "electron";

import { Button } from "@blueprintjs/core";
import { Component, ReactNode } from "react";

import { Editor } from "../main";

import { ContextMenu, ContextMenuContent, ContextMenuItem, ContextMenuTrigger } from "../../ui/shadcn/ui/context-menu";

import { EditorConsoleProgressLogComponent } from "./console/progress-log";

export interface IEditorConsoleProps {
    editor: Editor;
}

export interface IEditorConsoleState {
    logs: ReactNode[];
}

export class EditorConsole extends Component<IEditorConsoleProps, IEditorConsoleState> {
	private _div: HTMLDivElement | null = null;

	public constructor(props: IEditorConsoleProps) {
		super(props);

		this.state = {
			logs: [],
		};
	}

	public render(): ReactNode {
		return (
			<div className="relative">
				<div className="sticky z-50 top-0 left-0 w-full h-10 bg-primary-foreground">
					<div className="flex gap-2 h-full">
						<Button minimal icon="trash" text="Clear" onClick={() => this.setState({ logs: [] })} />
					</div>
				</div>

				<div ref={(r) => this._div = r} className="flex flex-col gap-1 p-2 text-foreground overflow-auto">
					{this.state.logs}
				</div>
			</div>
		);
	}

	/**
     * Logs a message to the console.
     * @param message defines the message to log.
     */
	public log(message: ReactNode): void {
		this._addLog(
			<div key={this.state.logs.length + 1} className="whitespace-break-spaces hover:bg-secondary/50 transition-all duration-300 ease-in-out">
				{message}
			</div>
		);
	}

	/**
     * Logs a message to the console in yellow to indicate a warning.
     * @param message defines the message to log.
     */
	public warn(message: ReactNode): void {
		this._addLog(
			<div key={this.state.logs.length + 1} className="whitespace-break-spaces text-yellow-500 hover:bg-secondary/50 transition-all duration-300 ease-in-out">
				{message}
			</div>
		);
	}

	/**
     * Logs a message to the console in red to indicate an error.
     * @param message defines the message to log.
     */
	public error(message: ReactNode): void {
		this._addLog(
			<div key={this.state.logs.length + 1} className="whitespace-break-spaces text-red-500 hover:bg-secondary/50 transition-all duration-300 ease-in-out">
				{message}
			</div>
		);
	}

	/**
     * Logs a message to the console with a spinner indicator to indicate a progress.
     * This method returns the reference to the log component that can be modified later.
     * @param message defines the message to log by default.
     * @returns the reference to the progress log component that can be modified later.
     * @example
     *  const progress = await editor.layout.console.progress("Loading...");
     *  progress.setState({ done: true, message: "" });
     */
<<<<<<< HEAD
    public progress(message: ReactNode): Promise<EditorConsoleProgressLogComponent> {
        return EditorConsoleProgressLogComponent.Create(this.props.editor, message);
    }

    private _addLog(log: ReactNode): void {
        if (this.state.logs.length === 1000) {
            this.state.logs.shift();
        }

        let ref: HTMLDivElement | null = null;

        this.state.logs.push(
            <ContextMenu key={`log-${this.state.logs.length}`}>
                <ContextMenuTrigger>
                    <div ref={(r) => ref = r}>
                        {log}
                    </div>
                </ContextMenuTrigger>
                <ContextMenuContent>
                    <ContextMenuItem onClick={() => clipboard.writeText(ref?.innerText ?? "")}>Copy</ContextMenuItem>
                </ContextMenuContent>
            </ContextMenu>
        );

        const div = this._div?.parentElement?.parentElement;
        if (!div || !this._div) {
            return;
        }

        const limit = div.scrollHeight - div.clientHeight - 10;
        const isAtBottom = div.scrollTop >= limit;

        this.setState({ logs: this.state.logs }, () => {
            if (isAtBottom) {
                div.scrollTo(0, div.scrollHeight);
            }
        });
    }
=======
	public progress(message: ReactNode): Promise<EditorConsoleProgressLogComponent> {
		return EditorConsoleProgressLogComponent.Create(this.props.editor, message);
	}

	private _addLog(log: ReactNode): void {
		if (this.state.logs.length === 1000) {
			this.state.logs.shift();
		}

		let ref: HTMLDivElement | null = null;

		this.state.logs.push(
			<ContextMenu>
				<ContextMenuTrigger>
					<div ref={(r) => ref = r}>
						{log}
					</div>
				</ContextMenuTrigger>
				<ContextMenuContent>
					<ContextMenuItem onClick={() => clipboard.writeText(ref?.innerText ?? "")}>Copy</ContextMenuItem>
				</ContextMenuContent>
			</ContextMenu>
		);

		const div = this._div?.parentElement?.parentElement;
		if (!div || !this._div) {
			return;
		}

		const limit = div.scrollHeight - div.clientHeight - 10;
		const isAtBottom = div.scrollTop >= limit;

		this.setState({ logs: this.state.logs }, () => {
			if (isAtBottom) {
				div.scrollTo(0, div.scrollHeight);
			}
		});
	}
>>>>>>> 79bb6897
}<|MERGE_RESOLUTION|>--- conflicted
+++ resolved
@@ -89,46 +89,6 @@
      *  const progress = await editor.layout.console.progress("Loading...");
      *  progress.setState({ done: true, message: "" });
      */
-<<<<<<< HEAD
-    public progress(message: ReactNode): Promise<EditorConsoleProgressLogComponent> {
-        return EditorConsoleProgressLogComponent.Create(this.props.editor, message);
-    }
-
-    private _addLog(log: ReactNode): void {
-        if (this.state.logs.length === 1000) {
-            this.state.logs.shift();
-        }
-
-        let ref: HTMLDivElement | null = null;
-
-        this.state.logs.push(
-            <ContextMenu key={`log-${this.state.logs.length}`}>
-                <ContextMenuTrigger>
-                    <div ref={(r) => ref = r}>
-                        {log}
-                    </div>
-                </ContextMenuTrigger>
-                <ContextMenuContent>
-                    <ContextMenuItem onClick={() => clipboard.writeText(ref?.innerText ?? "")}>Copy</ContextMenuItem>
-                </ContextMenuContent>
-            </ContextMenu>
-        );
-
-        const div = this._div?.parentElement?.parentElement;
-        if (!div || !this._div) {
-            return;
-        }
-
-        const limit = div.scrollHeight - div.clientHeight - 10;
-        const isAtBottom = div.scrollTop >= limit;
-
-        this.setState({ logs: this.state.logs }, () => {
-            if (isAtBottom) {
-                div.scrollTo(0, div.scrollHeight);
-            }
-        });
-    }
-=======
 	public progress(message: ReactNode): Promise<EditorConsoleProgressLogComponent> {
 		return EditorConsoleProgressLogComponent.Create(this.props.editor, message);
 	}
@@ -141,7 +101,7 @@
 		let ref: HTMLDivElement | null = null;
 
 		this.state.logs.push(
-			<ContextMenu>
+			<ContextMenu key={`log-${this.state.logs.length}`}>
 				<ContextMenuTrigger>
 					<div ref={(r) => ref = r}>
 						{log}
@@ -167,5 +127,4 @@
 			}
 		});
 	}
->>>>>>> 79bb6897
 }