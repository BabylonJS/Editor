--- conflicted
+++ resolved
@@ -73,19 +73,7 @@
 			<TooltipProvider>
 				{this.state.playing && this.state.playingAddress && !this.state.preparingPlay &&
                     <Tooltip>
-<<<<<<< HEAD
-                        <TooltipTrigger asChild>
-                            <Button
-                                minimal
-                                onClick={() => this.props.onRestart()}
-                                icon={<IoRefresh className="w-6 h-6" strokeWidth={1} color="red" />}
-                                className="w-10 h-10 bg-muted/50 !rounded-lg transition-all duration-300 ease-in-out"
-
-                            />
-                        </TooltipTrigger>
-                        <TooltipContent>
-=======
-                    	<TooltipTrigger>
+                    	<TooltipTrigger asChild>
                     		<Button
                     			minimal
                     			onClick={() => this.props.onRestart()}
@@ -95,33 +83,13 @@
                     		/>
                     	</TooltipTrigger>
                     	<TooltipContent>
->>>>>>> 79bb6897
                             Restart the game / application
                     	</TooltipContent>
                     </Tooltip>
-<<<<<<< HEAD
-                }
-
-                <Tooltip>
-                    <TooltipTrigger asChild>
-                        <Button
-                            minimal
-                            active={this.state.playing}
-                            disabled={this.state.preparingPlay}
-                            icon={
-                                this.state.preparingPlay
-                                    ? <Grid width={24} height={24} color="gray" />
-                                    : this.state.playing
-                                        ? <IoStop className="w-6 h-6" strokeWidth={1} color="red" />
-                                        : <IoPlay className="w-6 h-6" strokeWidth={1} color="green" />
-                            }
-                            onClick={() => this.playOrStopApplication()}
-                            className={`
-=======
 				}
 
 				<Tooltip>
-					<TooltipTrigger>
+					<TooltipTrigger asChild>
 						<Button
 							minimal
 							active={this.state.playing}
@@ -135,7 +103,6 @@
 							}
 							onClick={() => this.playOrStopApplication()}
 							className={`
->>>>>>> 79bb6897
                                 w-10 h-10 bg-muted/50 !rounded-lg
                                 ${this.state.preparingPlay ? "bg-muted/50" : this.state.playing ? "!bg-red-500/35" : "hover:!bg-green-500/35"}
                                 transition-all duration-300 ease-in-out
