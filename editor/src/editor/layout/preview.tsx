import { ipcRenderer } from "electron";
import { extname, basename, join } from "path/posix";

import { toast } from "sonner";
import { Component, MouseEvent, ReactNode } from "react";

import { Grid } from "react-loader-spinner";

import { FaCheck } from "react-icons/fa6";
import { GiWireframeGlobe } from "react-icons/gi";
import { IoIosOptions, IoIosStats } from "react-icons/io";

import {
	AbstractEngine, AbstractMesh, Animation, Camera, Color3, CubicEase, EasingFunction, Engine, GizmoCoordinatesMode,
	ISceneLoaderAsyncResult, Node, Scene, Vector2, Vector3, Viewport, WebGPUEngine, HavokPlugin, PickingInfo,
} from "babylonjs";

import { Input } from "../../ui/shadcn/ui/input";
import { Toggle } from "../../ui/shadcn/ui/toggle";
import { Button } from "../../ui/shadcn/ui/button";
import { Select, SelectContent, SelectItem, SelectTrigger, SelectValue } from "../../ui/shadcn/ui/select";

import { Editor } from "../main";

import { Tween } from "../../tools/animation/tween";
import { registerUndoRedo } from "../../tools/undoredo";
import { initializeHavok } from "../../tools/physics/init";
import { onTextureAddedObservable } from "../../tools/observables";
import { waitNextAnimationFrame, waitUntil } from "../../tools/tools";
import { checkProjectCachedCompressedTextures } from "../../tools/ktx/check";
import { createSceneLink, getRootSceneLink } from "../../tools/scene/scene-link";
import { isAbstractMesh, isCollisionInstancedMesh, isCollisionMesh, isInstancedMesh, isMesh, isTransformNode } from "../../tools/guards/nodes";
import { DropdownMenu, DropdownMenuContent, DropdownMenuItem, DropdownMenuLabel, DropdownMenuSeparator, DropdownMenuTrigger } from "../../ui/shadcn/ui/dropdown-menu";

import { EditorCamera } from "../nodes/camera";

import { PositionIcon } from "../../ui/icons/position";
import { RotationIcon } from "../../ui/icons/rotation";
import { ScalingIcon } from "../../ui/icons/scaling";

import { SpinnerUIComponent } from "../../ui/spinner";
import { Separator } from "../../ui/shadcn/ui/separator";
import { Tooltip, TooltipContent, TooltipProvider, TooltipTrigger } from "../../ui/shadcn/ui/tooltip";

import { saveRenderingConfigurationForCamera } from "../rendering/tools";
import { disposeVLSPostProcess, parseVLSPostProcess, vlsPostProcessCameraConfigurations } from "../rendering/vls";
import { disposeSSRRenderingPipeline, parseSSRRenderingPipeline, ssrRenderingPipelineCameraConfigurations } from "../rendering/ssr";
import { disposeSSAO2RenderingPipeline, parseSSAO2RenderingPipeline, ssaoRenderingPipelineCameraConfigurations } from "../rendering/ssao";
import { disposeMotionBlurPostProcess, motionBlurPostProcessCameraConfigurations, parseMotionBlurPostProcess } from "../rendering/motion-blur";
import { defaultPipelineCameraConfigurations, disposeDefaultRenderingPipeline, parseDefaultRenderingPipeline } from "../rendering/default-pipeline";

import { EditorGraphContextMenu } from "./graph/graph";

import { EditorPreviewGizmo } from "./preview/gizmo";
import { EditorPreviewIcons } from "./preview/icons";
import { EditorPreviewPlayComponent } from "./preview/play";

import { Stats } from "./preview/stats/stats";
import { StatRow } from "./preview/stats/row";
import { StatsValuesType } from "./preview/stats/types";

import { applySoundAsset } from "./preview/import/sound";
import { applyImportedGuiFile } from "./preview/import/gui";
import { applyTextureAssetToObject } from "./preview/import/texture";
import { applyMaterialAssetToObject } from "./preview/import/material";
import { EditorPreviewConvertProgress } from "./preview/import/progress";
import { loadImportedSceneFile, tryConvertSceneFile } from "./preview/import/import";

export interface IEditorPreviewProps {
    /**
     * The editor reference.
     */
    editor: Editor;
}

export interface IEditorPreviewState {
    /**
     * Defines the information message drawn over the preview to tell the user what is happening.
     */
    informationMessage: ReactNode;

    pickingEnabled: boolean;
    activeGizmo: "position" | "rotation" | "scaling" | "none";

    isFocused: boolean;

    /**
     * Defines the reference to the object that was right-clicked.
     */
    rightClickedObject?: any;

    /**
     * Defines the fixed dimensions of the preview canvas.
     * "fit" means the canvas will fit the entire panel container.
     */
    fixedDimensions: "720p" | "1080p" | "4k" | "fit";

    showStatsValues: boolean;
    statsValues?: StatsValuesType;
}

export class EditorPreview extends Component<IEditorPreviewProps, IEditorPreviewState> {
	/**
     * The engine of the preview.
     */
	public engine: AbstractEngine;
	/**
     * The scene of the preview.
     */
	public scene: Scene;
	/**
     * The camera of the preview.
     */
	public camera: EditorCamera;

	/**
     * The gizmo manager of the preview
     */
	public gizmo: EditorPreviewGizmo;
	/**
     * The icons manager of the preview.
     */
	public icons: EditorPreviewIcons;

	/**
     * The play component of the preview.
     */
	public play: EditorPreviewPlayComponent;

	/**
     * The current statistics of the preview.
     * This is used to display the FPS and other values.
     */
	public statistics: Stats;

	private _renderScene: boolean = true;
	private _mouseDownPosition: Vector2 = Vector2.Zero();

	private _meshUnderPointer: AbstractMesh | null;

	private _playIframeRef: HTMLIFrameElement | null = null;

	public constructor(props: IEditorPreviewProps) {
		super(props);

		this.state = {
			activeGizmo: "none",
			pickingEnabled: true,

			isFocused: false,
			informationMessage: "",

			fixedDimensions: "fit",

			showStatsValues: false,
		};

		ipcRenderer.on("gizmo:position", () => this.setActiveGizmo("position"));
		ipcRenderer.on("gizmo:rotation", () => this.setActiveGizmo("rotation"));
		ipcRenderer.on("gizmo:scaling", () => this.setActiveGizmo("scaling"));

		document.addEventListener("copy", () => this.state.isFocused && this.props.editor.layout.graph.copySelectedNodes());
		document.addEventListener("paste", () => this.state.isFocused && this.props.editor.layout.graph.pasteSelectedNodes());

		ipcRenderer.on("preview:focus", () => this.state.isFocused && this.focusObject());
		ipcRenderer.on("preview:edit-camera", () => this.props.editor.layout.inspector.setEditedObject(this.props.editor.layout.preview.scene.activeCamera));

		onTextureAddedObservable.add(() => checkProjectCachedCompressedTextures(props.editor));
	}

	public render(): ReactNode {
		return (
			<div className="relative w-full h-full text-foreground">
				<div className="flex flex-col w-full h-full">
					{this._getToolbar()}

					<EditorGraphContextMenu
						editor={this.props.editor}
						object={this.state.rightClickedObject}
						onOpenChange={(o) => !o && this._resetPointerContextInfo()}
					>
						<canvas
							hidden={this.play?.state.playing}
							ref={(r) => this._onGotCanvasRef(r!)}
							onDrop={(ev) => this._handleDrop(ev)}
							onDragOver={(ev) => {
								ev.preventDefault();
								this._handleMouseMove(ev.nativeEvent.offsetX, ev.nativeEvent.offsetY);
							}}
							onBlur={() => this.setState({ isFocused: false })}
							onFocus={() => this.setState({ isFocused: true })}
							onPointerUp={(ev) => this._handleMouseUp(ev)}
							onPointerDown={(ev) => this._handleMouseDown(ev)}
							onMouseLeave={() => this._handleMouseLeave()}
							onMouseMove={() => this._handleMouseMove(this.scene.pointerX, this.scene.pointerY)}
							className={`
                                select-none outline-none w-full h-full object-contain
                                ${this.state.fixedDimensions !== "fit" ? "bg-black" : "bg-background"}
                                transition-all duration-300 ease-in-out
                            `}
						/>

						{this.play?.state.playing &&
                            <>
                            	{this.play.state.playingAddress &&
                                    <iframe ref={(r) => this._playIframeRef = r} src={this.play.state.playingAddress} className="w-full h-full select-none outline-none" />
                            	}

                            	{!this.play.state.playingAddress &&
                                    <div className="flex justify-center items-center w-full h-full">
                                    	<Grid width={24} height={24} color="gray" />
                                    </div>
                            	}
                            </>
						}
					</EditorGraphContextMenu>
				</div>

				<EditorPreviewIcons ref={(r) => this._onGotIconsRef(r!)} editor={this.props.editor} />

				<div
					style={{
						opacity: this.state.informationMessage ? "1" : "0",
						top: this.state.informationMessage ? "45px" : "-50px",
					}}
					className="absolute left-0 flex gap-2 items-center px-2 h-10 bg-black/50 transition-all duration-300 pointer-events-none"
				>
					<SpinnerUIComponent width="16" />
					<div>{this.state.informationMessage}</div>
				</div>
			</div>
		);
	}

	/**
     * Sets whether or not to render the scene.
     * @param render defines whether or not to render the scene.
     */
	public setRenderScene(render: boolean): void {
		this._renderScene = render;
	}

	/**
     * Resizes the engine.
     */
	public resize(): void {
		if (this.state.fixedDimensions === "fit") {
			this.engine?.resize();
		}
	}

	/**
     * Resets the preview component by re-creating the engine and an empty scene.
     */
	public async reset(): Promise<void> {
		const canvas = this.engine?.getRenderingCanvas();
		if (!canvas) {
			return;
		}

		this.icons?.stop();

		this.scene?.dispose();
		this.engine?.dispose();

		disposeSSRRenderingPipeline();
		disposeMotionBlurPostProcess();
		disposeSSAO2RenderingPipeline();
		disposeDefaultRenderingPipeline();

		this.scene = null!;
		this.engine = null!;

		return this._onGotCanvasRef(canvas);
	}

	/**
     * Sets the fixed dimensions of the renderer. This is particularly useful to test the rendering
     * performances and the aspect ratio of the scene in case it'll be renderer in fullscreen.
     */
	public setFixedDimensions(fixedDimensions: "720p" | "1080p" | "4k" | "fit"): void {
		this.setState({
			fixedDimensions,
		});

		switch (fixedDimensions) {
		case "720p":
			this.engine?.setSize(1280, 720);
			break;
		case "1080p":
			this.engine?.setSize(1920, 1080);
			break;
		case "4k":
			this.engine?.setSize(3840, 2160);
			break;
		default:
			this.engine?.resize();
			break;
		}
	}

	/**
     * Tries to focused the given object or the first one selected in the graph.
     */
	public focusObject(object?: any): void {
		const selectedNode = object ?? this.props.editor.layout.graph.getSelectedNodes()[0]?.nodeData;
		if (!selectedNode) {
			return;
		}

		const position = selectedNode.getAbsolutePosition?.();
		const camera = this.scene.activeCamera;
		if (position && camera) {
			Tween.Create(camera, 0.5, {
				"target": position,
			});
		}
	}

	/**
     * Sets the given camera active as a preview.
     * This helps to visualize what the selected camera sees when being manipulated
     * using gizmos for example.
     * When "null", the preview is removed.
     * @param camera the camera to activate the preview
     */
<<<<<<< HEAD
    public setCameraPreviewActive(camera: Camera | null): void {
        if (!camera) {
            this.scene.activeCameras?.forEach((camera) => {
                camera.viewport = new Viewport(0, 0, 1, 1);
            });
            this.scene.activeCameras = null;
        } else {
            this.scene.activeCameras = [this.camera, camera];

            camera.viewport = new Viewport(0, 0, 0.5, 0.5);
            this.camera.viewport = new Viewport(0, 0, 1, 1);
        }

        this.scene.activeCamera = this.camera;
        this.scene.cameraToUseForPointers = this.camera;
    }

    private _onGotIconsRef(ref: EditorPreviewIcons): void {
        if (this.icons) {
            return;
        }

        waitNextAnimationFrame().then(() => {
            this.icons = ref;
            this.icons?.start();
        });
    }

    private async _onGotCanvasRef(canvas: HTMLCanvasElement): Promise<void> {
        if (this.engine) {
            return;
        }

        await waitUntil(() => this.props.editor.path);
        await initializeHavok(this.props.editor.path!);

        Animation.AllowMatricesInterpolation = true;
        Animation.AllowMatrixDecomposeForInterpolation = true;

        const webGpuSupported = false;
        // const webGpuSupported = await WebGPUEngine.IsSupportedAsync;

        if (webGpuSupported) {
            this.engine = await this._createWebgpuEngine(canvas);
        } else {
            this.engine = new Engine(canvas, true, {
                antialias: true,
                audioEngine: true,
                adaptToDeviceRatio: true,
                disableWebGL2Support: false,
                useHighPrecisionFloats: true,
                useHighPrecisionMatrix: true,
                powerPreference: "high-performance",
                failIfMajorPerformanceCaveat: false,
                useExactSrgbConversions: true,
            });
        }

        this.engine.disableContextMenu = false;

        this.scene = new Scene(this.engine);
        this.scene.autoClear = true;

        if (!this.scene.soundTracks && this.scene.mainSoundTrack) {
            this.scene.soundTracks = [this.scene.mainSoundTrack];
        }

        this.camera = new EditorCamera("camera", Vector3.Zero(), this.scene);
        this.camera.attachControl(true);

        this.gizmo = new EditorPreviewGizmo(this.scene);

        this.engine.hideLoadingUI();

        this.engine.runRenderLoop(() => {
            if (this._renderScene && !this.play.state.playing) {
                this.scene.render();
            }
        });

        Tween.Scene = this.scene;
        Tween.DefaultEasing = {
            type: new CubicEase(),
            mode: EasingFunction.EASINGMODE_EASEINOUT,
        };

        this.scene.enablePhysics(new Vector3(0, -981, 0), new HavokPlugin());

        this.statistics = new Stats(this.props.editor);
        this.statistics.onValuesChangedObservable.add((values) => {
            if (this.state.showStatsValues) {
                this.setState({
                    statsValues: { ...values },
                });
            }
        });

        this.icons?.start();
        this.forceUpdate();
    }

    private async _createWebgpuEngine(canvas: HTMLCanvasElement): Promise<WebGPUEngine> {
        const glslangJs = require("@babylonjs/core/assets/glslang/glslang.cjs");
        const glslang = await glslangJs(join(process.cwd(), "../node_modules/@babylonjs/core/assets/glslang/glslang.wasm"));

        const twgslJs = require("@babylonjs/core/assets/twgsl/twgsl.cjs");
        const twgsl = await twgslJs(join(process.cwd(), "../node_modules/@babylonjs/core/assets/twgsl/twgsl.wasm"));

        const engine = new WebGPUEngine(canvas, {
            antialias: true,
            audioEngine: true,
            adaptToDeviceRatio: true,
            glslangOptions: {
                glslang,
            },
            twgslOptions: {
                twgsl,
            },
            useHighPrecisionMatrix: true,
            powerPreference: "high-performance",
        });

        await engine.initAsync();

        return engine;
    }

    private _handleMouseLeave(): void {
        this._restoreCurrentMeshUnderPointer();
        this._meshUnderPointer = null;
    }

    private _mouseMoveTimeoutId: number = -1;

    private _handleMouseMove(x: number, y: number): void {
        if (!this.state.pickingEnabled) {
            return;
        }

        const pickingInfo = this._getPickingInfo(x, y);
        const mesh = pickingInfo.pickedMesh?._masterMesh ?? pickingInfo.pickedMesh;

        if (mesh && this._meshUnderPointer !== mesh) {
            this._restoreCurrentMeshUnderPointer();
            this._highlightCurrentMeshUnderPointer(mesh);

            this._meshUnderPointer = mesh;

            if (this._mouseMoveTimeoutId) {
                clearTimeout(this._mouseMoveTimeoutId);
            }

            this._mouseMoveTimeoutId = window.setTimeout(() => {
                this.forceUpdate();
            }, 200);
        }
    }

    private _handleMouseDown(event: MouseEvent<HTMLCanvasElement, globalThis.MouseEvent>): void {
        if (!this.state.pickingEnabled) {
            return;
        }

        this._mouseDownPosition.set(event.clientX, event.clientY);

        if (event.button === 2) {
            this.setState({
                rightClickedObject: this._meshUnderPointer,
            });
        }

        this._restoreCurrentMeshUnderPointer();
        this._meshUnderPointer = null;

        if (event.button === 2) {
            this.scene.activeCamera?.inputs.detachElement();
            this._handleMouseUp(event);
        }
    }

    private _handleMouseUp(event: MouseEvent<HTMLCanvasElement, globalThis.MouseEvent>): void {
        if (!this.state.pickingEnabled) {
            return;
        }

        const distance = Vector2.Distance(
            this._mouseDownPosition,
            new Vector2(event.clientX, event.clientY),
        );

        if (distance > 2) {
            return;
        }

        const pickingInfo = this._getPickingInfo(this.scene.pointerX, this.scene.pointerY);

        let mesh = (pickingInfo.pickedMesh?._masterMesh ?? pickingInfo.pickedMesh) as Node;
        if (mesh) {
            const sceneLink = getRootSceneLink(mesh);
            if (sceneLink) {
                mesh = sceneLink;
            }

            // this.setCameraPreviewActive(null);

            this.gizmo.setAttachedNode(mesh);
            this.props.editor.layout.graph.setSelectedNode(mesh);
            this.props.editor.layout.inspector.setEditedObject(mesh);
            this.props.editor.layout.animations.setEditedObject(mesh);
        }
    }

    private _getPickingInfo(x: number, y: number): PickingInfo {
        const decalPick = this.scene.pick(x, y, (m) => {
            return m.metadata?.decal && m.isVisible && m.isEnabled();
        }, false);

        const meshPick = this.scene.pick(x, y, (m) => {
            return !m._masterMesh && !isCollisionMesh(m) && !isCollisionInstancedMesh(m) && m.isVisible && m.isEnabled();
        }, false);

        let pickingInfo = meshPick;
        if (decalPick?.pickedPoint && meshPick?.pickedPoint) {
            const distance = Vector3.Distance(decalPick.pickedPoint, meshPick.pickedPoint);
            const zOffset = decalPick.pickedMesh?.material?.zOffset ?? 0;

            if (distance <= zOffset + 0.01) {
                pickingInfo = decalPick;
            }
        }

        return pickingInfo;
    }

    private _resetPointerContextInfo(): void {
        if (this.state.rightClickedObject) {
            this.setState({ rightClickedObject: null });
            this.scene.activeCamera?.inputs.attachElement();
        }
    }

    private _highlightCurrentMeshUnderPointer(pickedMesh: AbstractMesh): void {
        Tween.KillTweensOf(pickedMesh);

        const effectiveMesh = isInstancedMesh(pickedMesh)
            ? pickedMesh.sourceMesh
            : pickedMesh;

        const meshes = [effectiveMesh];

        if (isMesh(effectiveMesh)) {
            effectiveMesh.getLODLevels().forEach((lod) => {
                if (lod.mesh) {
                    meshes.push(lod.mesh);
                }
            });
        }

        meshes.forEach((mesh) => {
            Tween.Create(mesh, 0.1, {
                "overlayAlpha": 0.5,
                "overlayColor": Color3.Black(),
                onStart: () => mesh!.renderOverlay = true,
            });
        });
    }

    private _restoreCurrentMeshUnderPointer(): void {
        const mesh = this._meshUnderPointer;

        if (mesh) {
            const effectiveMesh = isInstancedMesh(mesh)
                ? mesh.sourceMesh
                : mesh;

            const meshes = [effectiveMesh];

            if (isMesh(effectiveMesh)) {
                effectiveMesh.getLODLevels().forEach((lod) => {
                    if (lod.mesh) {
                        meshes.push(lod.mesh);
                    }
                });
            }

            meshes.forEach((mesh) => {
                Tween.KillTweensOf(mesh);

                mesh.overlayAlpha ??= 0;
                mesh.overlayColor ??= Color3.Black();

                Tween.Create(mesh, 0.1, {
                    "overlayAlpha": 0,
                    "overlayColor": Color3.Black(),
                    onStart: () => mesh.renderOverlay = true,
                });
            });
        }
    }

    private _getToolbar(): ReactNode {
        return (
            <div className="absolute top-0 left-0 w-full h-12 z-10">
                <div className="flex justify-between gap-4 h-full bg-background/95 w-full p-1">
                    {this.play?.state.playing
                        ? this._getPlayToolbar()
                        : this._getEditToolbar()
                    }

                    <div className="flex gap-2 items-center h-10">
                        <EditorPreviewPlayComponent
                            editor={this.props.editor}
                            ref={(r) => this.play = r!}
                            onRestart={() => {
                                if (this._playIframeRef) {
                                    this._playIframeRef.src = this._playIframeRef.src;
                                }
                            }}
                        />
                    </div>
                </div>
            </div>
        );
    }

    private _getPlayToolbar(): ReactNode {
        return (
            <div className="flex gap-2 items-center h-10 flex-1">
                <Input
                    className="w-full"
                    value={this.play?.state.playingAddress}
                    onChange={(ev) => {
                        this.play?.setState({ playingAddress: ev.currentTarget.value }, () => {
                            this.forceUpdate();
                        });
                    }}
                />
            </div>
        );
    }

    private _getEditToolbar(): ReactNode {
        return (
            <div className="flex gap-2 items-center h-10">
                <TooltipProvider>
                    <Select
                        value={this.scene?.activeCamera?.id}
                        onValueChange={(v) => this._switchToCamera(v)}
                    >
                        <SelectTrigger className="w-36 border-none bg-muted/50">
                            <SelectValue placeholder="Select Value..." />
                        </SelectTrigger>
                        <SelectContent>
                            {this.scene?.cameras.map((c) => (
                                <SelectItem key={c.id} value={c.id}>{c.name}</SelectItem>
                            ))}
                        </SelectContent>
                    </Select>

                    <Separator orientation="vertical" className="mx-2 h-[24px]" />

                    <Tooltip>
                        <TooltipTrigger asChild>
                            <Toggle pressed={this.state.activeGizmo === "position"} onPressedChange={() => this.setActiveGizmo("position")}>
                                <PositionIcon height={16} />
                            </Toggle>
                        </TooltipTrigger>
                        <TooltipContent>
                            Toggle position gizmo
                        </TooltipContent>
                    </Tooltip>
                    <Tooltip>
                        <TooltipTrigger asChild>
                            <Toggle pressed={this.state.activeGizmo === "rotation"} onPressedChange={() => this.setActiveGizmo("rotation")}>
                                <RotationIcon height={16} />
                            </Toggle>
                        </TooltipTrigger>
                        <TooltipContent>
                            Toggle rotation gizmo
                        </TooltipContent>
                    </Tooltip>
                    <Tooltip>
                        <TooltipTrigger asChild>
                            <Toggle pressed={this.state.activeGizmo === "scaling"} onPressedChange={() => this.setActiveGizmo("scaling")}>
                                <ScalingIcon height={16} />
                            </Toggle>
                        </TooltipTrigger>
                        <TooltipContent>
                            Toggle scaling gizmo
                        </TooltipContent>
                    </Tooltip>

                    <Select
                        value={this.gizmo?.getCoordinateMode().toString()}
                        onValueChange={(v) => {
                            this.gizmo?.setCoordinatesMode(parseInt(v));
                            this.forceUpdate();
                        }}
                    >
                        <SelectTrigger className="w-32 border-none bg-muted/50">
                            <SelectValue placeholder="Select Value..." />
                        </SelectTrigger>
                        <SelectContent>
                            <SelectItem value={GizmoCoordinatesMode.World.toString()}>World</SelectItem>
                            <SelectItem value={GizmoCoordinatesMode.Local.toString()}>Local</SelectItem>
                        </SelectContent>
                    </Select>

                    <Separator orientation="vertical" className="mx-2 h-[24px]" />

                    <Tooltip>
                        <TooltipTrigger asChild>
                            <Toggle
                                className="!px-2 !py-2"
                                pressed={this.scene?.forceWireframe}
                                onPressedChange={() => {
                                    this.scene.forceWireframe = !this.scene.forceWireframe;
                                    this.forceUpdate();
                                }}
                            >
                                <GiWireframeGlobe className="w-6 h-6 scale-125" strokeWidth={1} color="white" />
                            </Toggle>
                        </TooltipTrigger>
                        <TooltipContent>
                            Toggle wireframe
                        </TooltipContent>
                    </Tooltip>

                    <Separator orientation="vertical" className="mx-2 h-[24px]" />

                    <DropdownMenu>
                        <DropdownMenuTrigger asChild>
                            <Button variant="ghost" className="px-1 py-1 w-9 h-9">
                                <IoIosOptions className="w-6 h-6" strokeWidth={1} />
                            </Button>
                        </DropdownMenuTrigger>
                        <DropdownMenuContent onClick={() => this.forceUpdate()}>
                            <DropdownMenuLabel>Render options</DropdownMenuLabel>
                            <DropdownMenuSeparator />
                            <DropdownMenuItem className="flex gap-2 items-center" onClick={() => this.icons.enabled ? this.icons.stop() : this.icons.start()}>
                                {this.icons?.enabled && <FaCheck className="w-4 h-4" />} Helper Icons
                            </DropdownMenuItem>
                            <DropdownMenuSeparator />
                            <DropdownMenuItem className="flex gap-2 items-center" onClick={() => this.scene.postProcessesEnabled = !this.scene.postProcessesEnabled}>
                                {this.scene?.postProcessesEnabled && <FaCheck className="w-4 h-4" />} Post-processes enabled
                            </DropdownMenuItem>
                            <DropdownMenuItem className="flex gap-2 items-center" onClick={() => this.scene.texturesEnabled = !this.scene.texturesEnabled}>
                                {this.scene?.texturesEnabled && <FaCheck className="w-4 h-4" />} Textures enabled
                            </DropdownMenuItem>
                            <DropdownMenuItem className="flex gap-2 items-center" onClick={() => this.scene.lightsEnabled = !this.scene.lightsEnabled}>
                                {this.scene?.lightsEnabled && <FaCheck className="w-4 h-4" />} Lights enabled
                            </DropdownMenuItem>
                            <DropdownMenuItem className="flex gap-2 items-center" onClick={() => {
                                this.scene.shadowsEnabled = !this.scene.shadowsEnabled;
                                this.scene.renderTargetsEnabled = this.scene.shadowsEnabled;
                            }}>
                                {this.scene?.shadowsEnabled && <FaCheck className="w-4 h-4" />} Shadows enabled
                            </DropdownMenuItem>
                            <DropdownMenuSeparator />
                            <DropdownMenuLabel>Renderer dimensions</DropdownMenuLabel>
                            <DropdownMenuSeparator />
                            <DropdownMenuItem className="flex gap-2 items-center" onClick={() => this.setFixedDimensions("720p")}>
                                {this.state.fixedDimensions === "720p" && <FaCheck className="w-4 h-4" />} 720p
                            </DropdownMenuItem>
                            <DropdownMenuItem className="flex gap-2 items-center" onClick={() => this.setFixedDimensions("1080p")}>
                                {this.state.fixedDimensions === "1080p" && <FaCheck className="w-4 h-4" />} 1080p
                            </DropdownMenuItem>
                            <DropdownMenuItem className="flex gap-2 items-center" onClick={() => this.setFixedDimensions("4k")}>
                                {this.state.fixedDimensions === "4k" && <FaCheck className="w-4 h-4" />} 4K (UHD)
                            </DropdownMenuItem>
                            <DropdownMenuItem className="flex gap-2 items-center" onClick={() => this.setFixedDimensions("fit")}>
                                {this.state.fixedDimensions === "fit" && <FaCheck className="w-4 h-4" />} Fit
                            </DropdownMenuItem>
                        </DropdownMenuContent>
                    </DropdownMenu>

                    <DropdownMenu onOpenChange={(o) => this.setState({ showStatsValues: o })}>
                        <DropdownMenuTrigger asChild>
                            <Button variant="ghost" className="px-1 py-1 w-9 h-9">
                                <IoIosStats className="w-6 h-6" strokeWidth={1} />
                            </Button>
                        </DropdownMenuTrigger>
                        <DropdownMenuContent className="w-72" onClick={() => this.forceUpdate()}>
                            <DropdownMenuLabel>Statistics</DropdownMenuLabel>
                            <DropdownMenuSeparator />
                            <DropdownMenuLabel className="flex flex-col gap-1">
                                <StatRow label="Average FPS" value={this.state.statsValues?.averageFPS} />
                                <StatRow label="Instantaneous FPS" value={this.state.statsValues?.instantaneousFPS} />
                                <StatRow label="Draw Calls" value={this.state.statsValues?.drawCalls} />
                            </DropdownMenuLabel>
                            <DropdownMenuSeparator />
                            <DropdownMenuLabel className="flex flex-col gap-1">
                                <StatRow label="Active Faces" value={this.state.statsValues?.activeFaces} />
                                <StatRow label="Active Meshes" value={this.state.statsValues?.activeMeshes} />
                                <StatRow label="Active Indices" value={this.state.statsValues?.activeIndices} />
                                <StatRow label="Active Bones" value={this.state.statsValues?.activeBones} />
                                <StatRow label="Active Particles" value={this.state.statsValues?.activeParticles} />
                            </DropdownMenuLabel>
                            <DropdownMenuSeparator />
                            <DropdownMenuLabel className="flex flex-col gap-1">
                                <StatRow label="Total Meshes" value={this.state.statsValues?.totalMeshes} />
                                <StatRow label="Total Vertices" value={this.state.statsValues?.totalVertices} />
                                <StatRow label="Total Materials" value={this.state.statsValues?.totalMaterials} />
                                <StatRow label="Total Textures" value={this.state.statsValues?.totalTextures} />
                                <StatRow label="Total Lights" value={this.state.statsValues?.totalLights} />
                            </DropdownMenuLabel>
                        </DropdownMenuContent>
                    </DropdownMenu>
                </TooltipProvider>
            </div>
        );
    }

    private _switchToCamera(id: string): void {
        const camera = this.scene.cameras.find((c) => c.id === id);
        if (!camera) {
            return;
        }

        if (this.scene.activeCamera) {
            saveRenderingConfigurationForCamera(this.scene.activeCamera);
        }

        this.scene.activeCamera?.detachControl();

        this.scene.activeCamera = camera;
        this.scene.activeCamera?.attachControl(true);

        disposeSSAO2RenderingPipeline();
        disposeVLSPostProcess(this.props.editor);
        disposeSSRRenderingPipeline();
        disposeMotionBlurPostProcess();
        disposeDefaultRenderingPipeline();

        const ssao2Pipeline = ssaoRenderingPipelineCameraConfigurations.get(camera);
        if (ssao2Pipeline) {
            parseSSAO2RenderingPipeline(this.props.editor, ssao2Pipeline);
        }

        const vlsPostProcess = vlsPostProcessCameraConfigurations.get(camera);
        if (vlsPostProcess) {
            parseVLSPostProcess(this.props.editor, vlsPostProcess);
        }

        const ssrPipeline = ssrRenderingPipelineCameraConfigurations.get(camera);
        if (ssrPipeline) {
            parseSSRRenderingPipeline(this.props.editor, ssrPipeline);
        }

        const motionBlurPostProcess = motionBlurPostProcessCameraConfigurations.get(camera);
        if (motionBlurPostProcess) {
            parseMotionBlurPostProcess(this.props.editor, motionBlurPostProcess);
        }

        const defaultRenderingPipeline = defaultPipelineCameraConfigurations.get(camera);
        if (defaultRenderingPipeline) {
            parseDefaultRenderingPipeline(this.props.editor, defaultRenderingPipeline);
        }

        this.scene.lights.forEach((light) => {
            light.getShadowGenerators()?.forEach((shadowGenerator) => {
                const shadowMap = shadowGenerator.getShadowMap();
                if (shadowMap) {
                    shadowMap.activeCamera = camera;
                }
            });
        });

        this.props.editor.layout.inspector.forceUpdate();
    }

    /**
=======
	public setCameraPreviewActive(camera: Camera | null): void {
		if (!camera) {
			this.scene.activeCameras?.forEach((camera) => {
				camera.viewport = new Viewport(0, 0, 1, 1);
			});
			this.scene.activeCameras = null;
		} else {
			this.scene.activeCameras = [this.camera, camera];

			camera.viewport = new Viewport(0, 0, 0.5, 0.5);
			this.camera.viewport = new Viewport(0, 0, 1, 1);
		}

		this.scene.activeCamera = this.camera;
		this.scene.cameraToUseForPointers = this.camera;
	}

	private _onGotIconsRef(ref: EditorPreviewIcons): void {
		if (this.icons) {
			return;
		}

		waitNextAnimationFrame().then(() => {
			this.icons = ref;
			this.icons?.start();
		});
	}

	private async _onGotCanvasRef(canvas: HTMLCanvasElement): Promise<void> {
		if (this.engine) {
			return;
		}

		await waitUntil(() => this.props.editor.path);
		await initializeHavok(this.props.editor.path!);

		Animation.AllowMatricesInterpolation = true;
		Animation.AllowMatrixDecomposeForInterpolation = true;

		const webGpuSupported = false;
		// const webGpuSupported = await WebGPUEngine.IsSupportedAsync;

		if (webGpuSupported) {
			this.engine = await this._createWebgpuEngine(canvas);
		} else {
			this.engine = new Engine(canvas, true, {
				antialias: true,
				audioEngine: true,
				adaptToDeviceRatio: true,
				disableWebGL2Support: false,
				useHighPrecisionFloats: true,
				useHighPrecisionMatrix: true,
				powerPreference: "high-performance",
				failIfMajorPerformanceCaveat: false,
				useExactSrgbConversions: true,
			});
		}

		this.engine.disableContextMenu = false;

		this.scene = new Scene(this.engine);
		this.scene.autoClear = true;

		if (!this.scene.soundTracks && this.scene.mainSoundTrack) {
			this.scene.soundTracks = [this.scene.mainSoundTrack];
		}

		this.camera = new EditorCamera("camera", Vector3.Zero(), this.scene);
		this.camera.attachControl(true);

		this.gizmo = new EditorPreviewGizmo(this.scene);

		this.engine.hideLoadingUI();

		this.engine.runRenderLoop(() => {
			if (this._renderScene && !this.play.state.playing) {
				this.scene.render();
			}
		});

		Tween.Scene = this.scene;
		Tween.DefaultEasing = {
			type: new CubicEase(),
			mode: EasingFunction.EASINGMODE_EASEINOUT,
		};

		this.scene.enablePhysics(new Vector3(0, -981, 0), new HavokPlugin());

		this.statistics = new Stats(this.props.editor);
		this.statistics.onValuesChangedObservable.add((values) => {
			if (this.state.showStatsValues) {
				this.setState({
					statsValues: { ...values },
				});
			}
		});

		this.icons?.start();
		this.forceUpdate();
	}

	private async _createWebgpuEngine(canvas: HTMLCanvasElement): Promise<WebGPUEngine> {
		const glslangJs = require("@babylonjs/core/assets/glslang/glslang.cjs");
		const glslang = await glslangJs(join(process.cwd(), "../node_modules/@babylonjs/core/assets/glslang/glslang.wasm"));

		const twgslJs = require("@babylonjs/core/assets/twgsl/twgsl.cjs");
		const twgsl = await twgslJs(join(process.cwd(), "../node_modules/@babylonjs/core/assets/twgsl/twgsl.wasm"));

		const engine = new WebGPUEngine(canvas, {
			antialias: true,
			audioEngine: true,
			adaptToDeviceRatio: true,
			glslangOptions: {
				glslang,
			},
			twgslOptions: {
				twgsl,
			},
			useHighPrecisionMatrix: true,
			powerPreference: "high-performance",
		});

		await engine.initAsync();

		return engine;
	}

	private _handleMouseLeave(): void {
		this._restoreCurrentMeshUnderPointer();
		this._meshUnderPointer = null;
	}

	private _mouseMoveTimeoutId: number = -1;

	private _handleMouseMove(x: number, y: number): void {
		if (!this.state.pickingEnabled) {
			return;
		}

		const pickingInfo = this._getPickingInfo(x, y);
		const mesh = pickingInfo.pickedMesh?._masterMesh ?? pickingInfo.pickedMesh;

		if (mesh && this._meshUnderPointer !== mesh) {
			this._restoreCurrentMeshUnderPointer();
			this._highlightCurrentMeshUnderPointer(mesh);

			this._meshUnderPointer = mesh;

			if (this._mouseMoveTimeoutId) {
				clearTimeout(this._mouseMoveTimeoutId);
			}

			this._mouseMoveTimeoutId = window.setTimeout(() => {
				this.forceUpdate();
			}, 200);
		}
	}

	private _handleMouseDown(event: MouseEvent<HTMLCanvasElement, globalThis.MouseEvent>): void {
		if (!this.state.pickingEnabled) {
			return;
		}

		this._mouseDownPosition.set(event.clientX, event.clientY);

		if (event.button === 2) {
			this.setState({
				rightClickedObject: this._meshUnderPointer,
			});
		}

		this._restoreCurrentMeshUnderPointer();
		this._meshUnderPointer = null;

		if (event.button === 2) {
			this.scene.activeCamera?.inputs.detachElement();
			this._handleMouseUp(event);
		}
	}

	private _handleMouseUp(event: MouseEvent<HTMLCanvasElement, globalThis.MouseEvent>): void {
		if (!this.state.pickingEnabled) {
			return;
		}

		const distance = Vector2.Distance(
			this._mouseDownPosition,
			new Vector2(event.clientX, event.clientY),
		);

		if (distance > 2) {
			return;
		}

		const pickingInfo = this._getPickingInfo(this.scene.pointerX, this.scene.pointerY);

		let mesh = (pickingInfo.pickedMesh?._masterMesh ?? pickingInfo.pickedMesh) as Node;
		if (mesh) {
			const sceneLink = getRootSceneLink(mesh);
			if (sceneLink) {
				mesh = sceneLink;
			}

			// this.setCameraPreviewActive(null);

			this.gizmo.setAttachedNode(mesh);
			this.props.editor.layout.graph.setSelectedNode(mesh);
			this.props.editor.layout.inspector.setEditedObject(mesh);
			this.props.editor.layout.animations.setEditedObject(mesh);
		}
	}

	private _getPickingInfo(x: number, y: number): PickingInfo {
		const decalPick = this.scene.pick(x, y, (m) => {
			return m.metadata?.decal && m.isVisible && m.isEnabled();
		}, false);

		const meshPick = this.scene.pick(x, y, (m) => {
			return !m._masterMesh && !isCollisionMesh(m) && !isCollisionInstancedMesh(m) && m.isVisible && m.isEnabled();
		}, false);

		let pickingInfo = meshPick;
		if (decalPick?.pickedPoint && meshPick?.pickedPoint) {
			const distance = Vector3.Distance(decalPick.pickedPoint, meshPick.pickedPoint);
			const zOffset = decalPick.pickedMesh?.material?.zOffset ?? 0;

			if (distance <= zOffset + 0.01) {
				pickingInfo = decalPick;
			}
		}

		return pickingInfo;
	}

	private _resetPointerContextInfo(): void {
		if (this.state.rightClickedObject) {
			this.setState({ rightClickedObject: null });
			this.scene.activeCamera?.inputs.attachElement();
		}
	}

	private _highlightCurrentMeshUnderPointer(pickedMesh: AbstractMesh): void {
		Tween.KillTweensOf(pickedMesh);

		const effectiveMesh = isInstancedMesh(pickedMesh)
			? pickedMesh.sourceMesh
			: pickedMesh;

		const meshes = [effectiveMesh];

		if (isMesh(effectiveMesh)) {
			effectiveMesh.getLODLevels().forEach((lod) => {
				if (lod.mesh) {
					meshes.push(lod.mesh);
				}
			});
		}

		meshes.forEach((mesh) => {
			Tween.Create(mesh, 0.1, {
				"overlayAlpha": 0.5,
				"overlayColor": Color3.Black(),
				onStart: () => mesh!.renderOverlay = true,
			});
		});
	}

	private _restoreCurrentMeshUnderPointer(): void {
		const mesh = this._meshUnderPointer;

		if (mesh) {
			const effectiveMesh = isInstancedMesh(mesh)
				? mesh.sourceMesh
				: mesh;

			const meshes = [effectiveMesh];

			if (isMesh(effectiveMesh)) {
				effectiveMesh.getLODLevels().forEach((lod) => {
					if (lod.mesh) {
						meshes.push(lod.mesh);
					}
				});
			}

			meshes.forEach((mesh) => {
				Tween.KillTweensOf(mesh);

				mesh.overlayAlpha ??= 0;
				mesh.overlayColor ??= Color3.Black();

				Tween.Create(mesh, 0.1, {
					"overlayAlpha": 0,
					"overlayColor": Color3.Black(),
					onStart: () => mesh.renderOverlay = true,
				});
			});
		}
	}

	private _getToolbar(): ReactNode {
		return (
			<div className="absolute top-0 left-0 w-full h-12 z-10">
				<div className="flex justify-between gap-4 h-full bg-background/95 w-full p-1">
					{this.play?.state.playing
						? this._getPlayToolbar()
						: this._getEditToolbar()
					}

					<div className="flex gap-2 items-center h-10">
						<EditorPreviewPlayComponent
							editor={this.props.editor}
							ref={(r) => this.play = r!}
							onRestart={() => {
								if (this._playIframeRef) {
									this._playIframeRef.src = this._playIframeRef.src;
								}
							}}
						/>
					</div>
				</div>
			</div>
		);
	}

	private _getPlayToolbar(): ReactNode {
		return (
			<div className="flex gap-2 items-center h-10 flex-1">
				<Input
					className="w-full"
					value={this.play?.state.playingAddress}
					onChange={(ev) => {
						this.play?.setState({ playingAddress: ev.currentTarget.value }, () => {
							this.forceUpdate();
						});
					}}
				/>
			</div>
		);
	}

	private _getEditToolbar(): ReactNode {
		return (
			<div className="flex gap-2 items-center h-10">
				<TooltipProvider>
					<Select
						value={this.scene?.activeCamera?.id}
						onValueChange={(v) => this._switchToCamera(v)}
					>
						<SelectTrigger className="w-36 border-none bg-muted/50">
							<SelectValue placeholder="Select Value..." />
						</SelectTrigger>
						<SelectContent>
							{this.scene?.cameras.map((c) => (
								<SelectItem key={c.id} value={c.id}>{c.name}</SelectItem>
							))}
						</SelectContent>
					</Select>

					<Separator orientation="vertical" className="mx-2 h-[24px]" />

					<Tooltip>
						<TooltipTrigger>
							<Toggle pressed={this.state.activeGizmo === "position"} onPressedChange={() => this.setActiveGizmo("position")}>
								<PositionIcon height={16} />
							</Toggle>
						</TooltipTrigger>
						<TooltipContent>
                            Toggle position gizmo
						</TooltipContent>
					</Tooltip>
					<Tooltip>
						<TooltipTrigger>
							<Toggle pressed={this.state.activeGizmo === "rotation"} onPressedChange={() => this.setActiveGizmo("rotation")}>
								<RotationIcon height={16} />
							</Toggle>
						</TooltipTrigger>
						<TooltipContent>
                            Toggle rotation gizmo
						</TooltipContent>
					</Tooltip>
					<Tooltip>
						<TooltipTrigger>
							<Toggle pressed={this.state.activeGizmo === "scaling"} onPressedChange={() => this.setActiveGizmo("scaling")}>
								<ScalingIcon height={16} />
							</Toggle>
						</TooltipTrigger>
						<TooltipContent>
                            Toggle scaling gizmo
						</TooltipContent>
					</Tooltip>

					<Select
						value={this.gizmo?.getCoordinateMode().toString()}
						onValueChange={(v) => {
							this.gizmo?.setCoordinatesMode(parseInt(v));
							this.forceUpdate();
						}}
					>
						<SelectTrigger className="w-32 border-none bg-muted/50">
							<SelectValue placeholder="Select Value..." />
						</SelectTrigger>
						<SelectContent>
							<SelectItem value={GizmoCoordinatesMode.World.toString()}>World</SelectItem>
							<SelectItem value={GizmoCoordinatesMode.Local.toString()}>Local</SelectItem>
						</SelectContent>
					</Select>

					<Separator orientation="vertical" className="mx-2 h-[24px]" />

					<Tooltip>
						<TooltipTrigger>
							<Toggle
								className="!px-2 !py-2"
								pressed={this.scene?.forceWireframe}
								onPressedChange={() => {
									this.scene.forceWireframe = !this.scene.forceWireframe;
									this.forceUpdate();
								}}
							>
								<GiWireframeGlobe className="w-6 h-6 scale-125" strokeWidth={1} color="white" />
							</Toggle>
						</TooltipTrigger>
						<TooltipContent>
                            Toggle wireframe
						</TooltipContent>
					</Tooltip>

					<Separator orientation="vertical" className="mx-2 h-[24px]" />

					<DropdownMenu>
						<DropdownMenuTrigger >
							<Button variant="ghost" className="px-1 py-1 w-9 h-9">
								<IoIosOptions className="w-6 h-6" strokeWidth={1} />
							</Button>
						</DropdownMenuTrigger>
						<DropdownMenuContent onClick={() => this.forceUpdate()}>
							<DropdownMenuLabel>Render options</DropdownMenuLabel>
							<DropdownMenuSeparator />
							<DropdownMenuItem className="flex gap-2 items-center" onClick={() => this.icons.enabled ? this.icons.stop() : this.icons.start()}>
								{this.icons?.enabled && <FaCheck className="w-4 h-4" />} Helper Icons
							</DropdownMenuItem>
							<DropdownMenuSeparator />
							<DropdownMenuItem className="flex gap-2 items-center" onClick={() => this.scene.postProcessesEnabled = !this.scene.postProcessesEnabled}>
								{this.scene?.postProcessesEnabled && <FaCheck className="w-4 h-4" />} Post-processes enabled
							</DropdownMenuItem>
							<DropdownMenuItem className="flex gap-2 items-center" onClick={() => this.scene.texturesEnabled = !this.scene.texturesEnabled}>
								{this.scene?.texturesEnabled && <FaCheck className="w-4 h-4" />} Textures enabled
							</DropdownMenuItem>
							<DropdownMenuItem className="flex gap-2 items-center" onClick={() => this.scene.lightsEnabled = !this.scene.lightsEnabled}>
								{this.scene?.lightsEnabled && <FaCheck className="w-4 h-4" />} Lights enabled
							</DropdownMenuItem>
							<DropdownMenuItem className="flex gap-2 items-center" onClick={() => {
								this.scene.shadowsEnabled = !this.scene.shadowsEnabled;
								this.scene.renderTargetsEnabled = this.scene.shadowsEnabled;
							}}>
								{this.scene?.shadowsEnabled && <FaCheck className="w-4 h-4" />} Shadows enabled
							</DropdownMenuItem>
							<DropdownMenuSeparator />
							<DropdownMenuLabel>Renderer dimensions</DropdownMenuLabel>
							<DropdownMenuSeparator />
							<DropdownMenuItem className="flex gap-2 items-center" onClick={() => this.setFixedDimensions("720p")}>
								{this.state.fixedDimensions === "720p" && <FaCheck className="w-4 h-4" />} 720p
							</DropdownMenuItem>
							<DropdownMenuItem className="flex gap-2 items-center" onClick={() => this.setFixedDimensions("1080p")}>
								{this.state.fixedDimensions === "1080p" && <FaCheck className="w-4 h-4" />} 1080p
							</DropdownMenuItem>
							<DropdownMenuItem className="flex gap-2 items-center" onClick={() => this.setFixedDimensions("4k")}>
								{this.state.fixedDimensions === "4k" && <FaCheck className="w-4 h-4" />} 4K (UHD)
							</DropdownMenuItem>
							<DropdownMenuItem className="flex gap-2 items-center" onClick={() => this.setFixedDimensions("fit")}>
								{this.state.fixedDimensions === "fit" && <FaCheck className="w-4 h-4" />} Fit
							</DropdownMenuItem>
						</DropdownMenuContent>
					</DropdownMenu>

					<DropdownMenu onOpenChange={(o) => this.setState({ showStatsValues: o })}>
						<DropdownMenuTrigger>
							<Button variant="ghost" className="px-1 py-1 w-9 h-9">
								<IoIosStats className="w-6 h-6" strokeWidth={1} />
							</Button>
						</DropdownMenuTrigger>
						<DropdownMenuContent className="w-72" onClick={() => this.forceUpdate()}>
							<DropdownMenuLabel>Statistics</DropdownMenuLabel>
							<DropdownMenuSeparator />
							<DropdownMenuLabel className="flex flex-col gap-1">
								<StatRow label="Average FPS" value={this.state.statsValues?.averageFPS} />
								<StatRow label="Instantaneous FPS" value={this.state.statsValues?.instantaneousFPS} />
								<StatRow label="Draw Calls" value={this.state.statsValues?.drawCalls} />
							</DropdownMenuLabel>
							<DropdownMenuSeparator />
							<DropdownMenuLabel className="flex flex-col gap-1">
								<StatRow label="Active Faces" value={this.state.statsValues?.activeFaces} />
								<StatRow label="Active Meshes" value={this.state.statsValues?.activeMeshes} />
								<StatRow label="Active Indices" value={this.state.statsValues?.activeIndices} />
								<StatRow label="Active Bones" value={this.state.statsValues?.activeBones} />
								<StatRow label="Active Particles" value={this.state.statsValues?.activeParticles} />
							</DropdownMenuLabel>
							<DropdownMenuSeparator />
							<DropdownMenuLabel className="flex flex-col gap-1">
								<StatRow label="Total Meshes" value={this.state.statsValues?.totalMeshes} />
								<StatRow label="Total Vertices" value={this.state.statsValues?.totalVertices} />
								<StatRow label="Total Materials" value={this.state.statsValues?.totalMaterials} />
								<StatRow label="Total Textures" value={this.state.statsValues?.totalTextures} />
								<StatRow label="Total Lights" value={this.state.statsValues?.totalLights} />
							</DropdownMenuLabel>
						</DropdownMenuContent>
					</DropdownMenu>
				</TooltipProvider>
			</div>
		);
	}

	private _switchToCamera(id: string): void {
		const camera = this.scene.cameras.find((c) => c.id === id);
		if (!camera) {
			return;
		}

		if (this.scene.activeCamera) {
			saveRenderingConfigurationForCamera(this.scene.activeCamera);
		}

		this.scene.activeCamera?.detachControl();

		this.scene.activeCamera = camera;
		this.scene.activeCamera?.attachControl(true);

		disposeSSAO2RenderingPipeline();
		disposeVLSPostProcess(this.props.editor);
		disposeSSRRenderingPipeline();
		disposeMotionBlurPostProcess();
		disposeDefaultRenderingPipeline();

		const ssao2Pipeline = ssaoRenderingPipelineCameraConfigurations.get(camera);
		if (ssao2Pipeline) {
			parseSSAO2RenderingPipeline(this.props.editor, ssao2Pipeline);
		}

		const vlsPostProcess = vlsPostProcessCameraConfigurations.get(camera);
		if (vlsPostProcess) {
			parseVLSPostProcess(this.props.editor, vlsPostProcess);
		}

		const ssrPipeline = ssrRenderingPipelineCameraConfigurations.get(camera);
		if (ssrPipeline) {
			parseSSRRenderingPipeline(this.props.editor, ssrPipeline);
		}

		const motionBlurPostProcess = motionBlurPostProcessCameraConfigurations.get(camera);
		if (motionBlurPostProcess) {
			parseMotionBlurPostProcess(this.props.editor, motionBlurPostProcess);
		}

		const defaultRenderingPipeline = defaultPipelineCameraConfigurations.get(camera);
		if (defaultRenderingPipeline) {
			parseDefaultRenderingPipeline(this.props.editor, defaultRenderingPipeline);
		}

		this.scene.lights.forEach((light) => {
			light.getShadowGenerators()?.forEach((shadowGenerator) => {
				const shadowMap = shadowGenerator.getShadowMap();
				if (shadowMap) {
					shadowMap.activeCamera = camera;
				}
			});
		});

		this.props.editor.layout.inspector.forceUpdate();
	}

	/**
>>>>>>> 79bb6897
     * Sets the currently active gizmo. Set "none" to deactivate the gizmo.
     * @param gizmo defines the type of gizmo to activate.
     */
	public setActiveGizmo(gizmo: "position" | "rotation" | "scaling" | "none"): void {
		if (this.state.activeGizmo === gizmo) {
			gizmo = "none";
		}

		this.gizmo.setGizmoType(gizmo);
		this.setState({ activeGizmo: gizmo });
	}

	public async importSceneFile(absolutePath: string, useCloudConverter: boolean): Promise<ISceneLoaderAsyncResult | null> {
		if (useCloudConverter) {
			const extension = extname(absolutePath).toLowerCase();
			switch (extension) {
			case ".fbx":
			case ".blend":
				let progressRef: EditorPreviewConvertProgress;
				this.setState({
					informationMessage: (
						<EditorPreviewConvertProgress absolutePath={absolutePath} ref={(r) => progressRef = r!} />
					),
				});

				const newAbsolutePath = await tryConvertSceneFile(absolutePath, (value) => progressRef?.setState({ value }));

				if (newAbsolutePath) {
					absolutePath = newAbsolutePath;
				} else {
					useCloudConverter = false;

					toast.error("Failed to convert the file. Fallback on local Assimp loader.");
					this.setState({
						informationMessage: null,
					});
				}
				break;
			}
		}

		this.setState({ informationMessage: `Importing scene "${basename(absolutePath)}"...` });
		const result = await loadImportedSceneFile(this.scene, absolutePath, useCloudConverter);
		this.setState({ informationMessage: "" });

		return result;
	}

	private async _handleDrop(ev: React.DragEvent<HTMLCanvasElement>): Promise<void> {
		const assets = ev.dataTransfer.getData("assets");
		if (assets) {
			return this._handleAssetsDropped(ev);
		}

		const graphNode = ev.dataTransfer.getData("graph/node");
		if (graphNode) {
			return this._handleGraphNodesDropped(ev);
		}
	}

	private _handleGraphNodesDropped(ev: React.DragEvent<HTMLCanvasElement>): void {
		const pick = this.scene.pick(ev.nativeEvent.offsetX, ev.nativeEvent.offsetY, (m) => !m._masterMesh && !isCollisionMesh(m) && !isCollisionInstancedMesh(m), false);
		const mesh = pick.pickedMesh?._masterMesh ?? pick.pickedMesh;

		if (!mesh || !pick.pickedPoint) {
			return;
		}

		const pickedPoint = pick.pickedPoint.clone();

		const nodesToMove = this.props.editor.layout.graph.getSelectedNodes();
		const oldPositionsMap = new Map<unknown, Vector3>();

		nodesToMove.forEach((n) => {
			if (isTransformNode(n.nodeData) || isAbstractMesh(n.nodeData)) {
				oldPositionsMap.set(n.nodeData, n.nodeData.getAbsolutePosition().clone());
			}
		});

		registerUndoRedo({
			executeRedo: true,
			undo: () => {
				nodesToMove.forEach((n) => {
					if (isTransformNode(n.nodeData) || isAbstractMesh(n.nodeData)) {
						if (oldPositionsMap.has(n.nodeData)) {
							n.nodeData.setAbsolutePosition(oldPositionsMap.get(n.nodeData)!);
						}
					}
				});
			},
			redo: () => {
				nodesToMove.forEach((n) => {
					if (isTransformNode(n.nodeData) || isAbstractMesh(n.nodeData)) {
						n.nodeData.setAbsolutePosition(pickedPoint);
					}
				});
			},
		});
	}

	private _handleAssetsDropped(ev: React.DragEvent<HTMLCanvasElement>): void {
		const absolutePaths = this.props.editor.layout.assets.state.selectedKeys;

		absolutePaths.forEach(async (absolutePath) => {
			await waitNextAnimationFrame();
			const pick = this.scene.pick(ev.nativeEvent.offsetX, ev.nativeEvent.offsetY, (m) => !m._masterMesh && !isCollisionMesh(m) && !isCollisionInstancedMesh(m), false);
			const mesh = pick.pickedMesh?._masterMesh ?? pick.pickedMesh;

			const extension = extname(absolutePath).toLowerCase();
			switch (extension) {
			case ".x":
			case ".b3d":
			case ".dae":
			case ".glb":
			case ".gltf":
			case ".fbx":
			case ".stl":
			case ".lwo":
			case ".dxf":
			case ".obj":
			case ".3ds":
			case ".ms3d":
			case ".blend":
			case ".babylon":
				this.importSceneFile(absolutePath, !ev.shiftKey).then((result) => {
					if (pick.pickedPoint) {
						result?.meshes.forEach((m) => !m.parent && m.position.addInPlace(pick.pickedPoint!));
						result?.transformNodes.forEach((t) => !t.parent && t.position.addInPlace(pick.pickedPoint!));
					}
				});
				break;

			case ".env":
			case ".jpg":
			case ".png":
			case ".bmp":
			case ".jpeg":
				applyTextureAssetToObject(this.props.editor, mesh ?? this.scene, absolutePath);
				break;

			case ".material":
				applyMaterialAssetToObject(this.props.editor, mesh, absolutePath);
				break;

			case ".scene":
				createSceneLink(this.props.editor, absolutePath).then((node) => {
					if (pick.pickedPoint) {
						node?.position.addInPlace(pick.pickedPoint);
					}
				});
				break;

			case ".gui":
				if (this.props.editor.state.enableExperimentalFeatures) {
					applyImportedGuiFile(this.props.editor, absolutePath).then(() => {
						this.props.editor.layout.graph.refresh();
					});
				}
				break;

			case ".mp3":
			case ".ogg":
			case ".wav":
			case ".wave":
				if (this.props.editor.state.enableExperimentalFeatures) {
					applySoundAsset(this.props.editor, mesh ?? this.scene, absolutePath).then(() => {
						this.props.editor.layout.graph.refresh();
					});
				}
				break;
			}
		});
	}
}<|MERGE_RESOLUTION|>--- conflicted
+++ resolved
@@ -324,580 +324,6 @@
      * When "null", the preview is removed.
      * @param camera the camera to activate the preview
      */
-<<<<<<< HEAD
-    public setCameraPreviewActive(camera: Camera | null): void {
-        if (!camera) {
-            this.scene.activeCameras?.forEach((camera) => {
-                camera.viewport = new Viewport(0, 0, 1, 1);
-            });
-            this.scene.activeCameras = null;
-        } else {
-            this.scene.activeCameras = [this.camera, camera];
-
-            camera.viewport = new Viewport(0, 0, 0.5, 0.5);
-            this.camera.viewport = new Viewport(0, 0, 1, 1);
-        }
-
-        this.scene.activeCamera = this.camera;
-        this.scene.cameraToUseForPointers = this.camera;
-    }
-
-    private _onGotIconsRef(ref: EditorPreviewIcons): void {
-        if (this.icons) {
-            return;
-        }
-
-        waitNextAnimationFrame().then(() => {
-            this.icons = ref;
-            this.icons?.start();
-        });
-    }
-
-    private async _onGotCanvasRef(canvas: HTMLCanvasElement): Promise<void> {
-        if (this.engine) {
-            return;
-        }
-
-        await waitUntil(() => this.props.editor.path);
-        await initializeHavok(this.props.editor.path!);
-
-        Animation.AllowMatricesInterpolation = true;
-        Animation.AllowMatrixDecomposeForInterpolation = true;
-
-        const webGpuSupported = false;
-        // const webGpuSupported = await WebGPUEngine.IsSupportedAsync;
-
-        if (webGpuSupported) {
-            this.engine = await this._createWebgpuEngine(canvas);
-        } else {
-            this.engine = new Engine(canvas, true, {
-                antialias: true,
-                audioEngine: true,
-                adaptToDeviceRatio: true,
-                disableWebGL2Support: false,
-                useHighPrecisionFloats: true,
-                useHighPrecisionMatrix: true,
-                powerPreference: "high-performance",
-                failIfMajorPerformanceCaveat: false,
-                useExactSrgbConversions: true,
-            });
-        }
-
-        this.engine.disableContextMenu = false;
-
-        this.scene = new Scene(this.engine);
-        this.scene.autoClear = true;
-
-        if (!this.scene.soundTracks && this.scene.mainSoundTrack) {
-            this.scene.soundTracks = [this.scene.mainSoundTrack];
-        }
-
-        this.camera = new EditorCamera("camera", Vector3.Zero(), this.scene);
-        this.camera.attachControl(true);
-
-        this.gizmo = new EditorPreviewGizmo(this.scene);
-
-        this.engine.hideLoadingUI();
-
-        this.engine.runRenderLoop(() => {
-            if (this._renderScene && !this.play.state.playing) {
-                this.scene.render();
-            }
-        });
-
-        Tween.Scene = this.scene;
-        Tween.DefaultEasing = {
-            type: new CubicEase(),
-            mode: EasingFunction.EASINGMODE_EASEINOUT,
-        };
-
-        this.scene.enablePhysics(new Vector3(0, -981, 0), new HavokPlugin());
-
-        this.statistics = new Stats(this.props.editor);
-        this.statistics.onValuesChangedObservable.add((values) => {
-            if (this.state.showStatsValues) {
-                this.setState({
-                    statsValues: { ...values },
-                });
-            }
-        });
-
-        this.icons?.start();
-        this.forceUpdate();
-    }
-
-    private async _createWebgpuEngine(canvas: HTMLCanvasElement): Promise<WebGPUEngine> {
-        const glslangJs = require("@babylonjs/core/assets/glslang/glslang.cjs");
-        const glslang = await glslangJs(join(process.cwd(), "../node_modules/@babylonjs/core/assets/glslang/glslang.wasm"));
-
-        const twgslJs = require("@babylonjs/core/assets/twgsl/twgsl.cjs");
-        const twgsl = await twgslJs(join(process.cwd(), "../node_modules/@babylonjs/core/assets/twgsl/twgsl.wasm"));
-
-        const engine = new WebGPUEngine(canvas, {
-            antialias: true,
-            audioEngine: true,
-            adaptToDeviceRatio: true,
-            glslangOptions: {
-                glslang,
-            },
-            twgslOptions: {
-                twgsl,
-            },
-            useHighPrecisionMatrix: true,
-            powerPreference: "high-performance",
-        });
-
-        await engine.initAsync();
-
-        return engine;
-    }
-
-    private _handleMouseLeave(): void {
-        this._restoreCurrentMeshUnderPointer();
-        this._meshUnderPointer = null;
-    }
-
-    private _mouseMoveTimeoutId: number = -1;
-
-    private _handleMouseMove(x: number, y: number): void {
-        if (!this.state.pickingEnabled) {
-            return;
-        }
-
-        const pickingInfo = this._getPickingInfo(x, y);
-        const mesh = pickingInfo.pickedMesh?._masterMesh ?? pickingInfo.pickedMesh;
-
-        if (mesh && this._meshUnderPointer !== mesh) {
-            this._restoreCurrentMeshUnderPointer();
-            this._highlightCurrentMeshUnderPointer(mesh);
-
-            this._meshUnderPointer = mesh;
-
-            if (this._mouseMoveTimeoutId) {
-                clearTimeout(this._mouseMoveTimeoutId);
-            }
-
-            this._mouseMoveTimeoutId = window.setTimeout(() => {
-                this.forceUpdate();
-            }, 200);
-        }
-    }
-
-    private _handleMouseDown(event: MouseEvent<HTMLCanvasElement, globalThis.MouseEvent>): void {
-        if (!this.state.pickingEnabled) {
-            return;
-        }
-
-        this._mouseDownPosition.set(event.clientX, event.clientY);
-
-        if (event.button === 2) {
-            this.setState({
-                rightClickedObject: this._meshUnderPointer,
-            });
-        }
-
-        this._restoreCurrentMeshUnderPointer();
-        this._meshUnderPointer = null;
-
-        if (event.button === 2) {
-            this.scene.activeCamera?.inputs.detachElement();
-            this._handleMouseUp(event);
-        }
-    }
-
-    private _handleMouseUp(event: MouseEvent<HTMLCanvasElement, globalThis.MouseEvent>): void {
-        if (!this.state.pickingEnabled) {
-            return;
-        }
-
-        const distance = Vector2.Distance(
-            this._mouseDownPosition,
-            new Vector2(event.clientX, event.clientY),
-        );
-
-        if (distance > 2) {
-            return;
-        }
-
-        const pickingInfo = this._getPickingInfo(this.scene.pointerX, this.scene.pointerY);
-
-        let mesh = (pickingInfo.pickedMesh?._masterMesh ?? pickingInfo.pickedMesh) as Node;
-        if (mesh) {
-            const sceneLink = getRootSceneLink(mesh);
-            if (sceneLink) {
-                mesh = sceneLink;
-            }
-
-            // this.setCameraPreviewActive(null);
-
-            this.gizmo.setAttachedNode(mesh);
-            this.props.editor.layout.graph.setSelectedNode(mesh);
-            this.props.editor.layout.inspector.setEditedObject(mesh);
-            this.props.editor.layout.animations.setEditedObject(mesh);
-        }
-    }
-
-    private _getPickingInfo(x: number, y: number): PickingInfo {
-        const decalPick = this.scene.pick(x, y, (m) => {
-            return m.metadata?.decal && m.isVisible && m.isEnabled();
-        }, false);
-
-        const meshPick = this.scene.pick(x, y, (m) => {
-            return !m._masterMesh && !isCollisionMesh(m) && !isCollisionInstancedMesh(m) && m.isVisible && m.isEnabled();
-        }, false);
-
-        let pickingInfo = meshPick;
-        if (decalPick?.pickedPoint && meshPick?.pickedPoint) {
-            const distance = Vector3.Distance(decalPick.pickedPoint, meshPick.pickedPoint);
-            const zOffset = decalPick.pickedMesh?.material?.zOffset ?? 0;
-
-            if (distance <= zOffset + 0.01) {
-                pickingInfo = decalPick;
-            }
-        }
-
-        return pickingInfo;
-    }
-
-    private _resetPointerContextInfo(): void {
-        if (this.state.rightClickedObject) {
-            this.setState({ rightClickedObject: null });
-            this.scene.activeCamera?.inputs.attachElement();
-        }
-    }
-
-    private _highlightCurrentMeshUnderPointer(pickedMesh: AbstractMesh): void {
-        Tween.KillTweensOf(pickedMesh);
-
-        const effectiveMesh = isInstancedMesh(pickedMesh)
-            ? pickedMesh.sourceMesh
-            : pickedMesh;
-
-        const meshes = [effectiveMesh];
-
-        if (isMesh(effectiveMesh)) {
-            effectiveMesh.getLODLevels().forEach((lod) => {
-                if (lod.mesh) {
-                    meshes.push(lod.mesh);
-                }
-            });
-        }
-
-        meshes.forEach((mesh) => {
-            Tween.Create(mesh, 0.1, {
-                "overlayAlpha": 0.5,
-                "overlayColor": Color3.Black(),
-                onStart: () => mesh!.renderOverlay = true,
-            });
-        });
-    }
-
-    private _restoreCurrentMeshUnderPointer(): void {
-        const mesh = this._meshUnderPointer;
-
-        if (mesh) {
-            const effectiveMesh = isInstancedMesh(mesh)
-                ? mesh.sourceMesh
-                : mesh;
-
-            const meshes = [effectiveMesh];
-
-            if (isMesh(effectiveMesh)) {
-                effectiveMesh.getLODLevels().forEach((lod) => {
-                    if (lod.mesh) {
-                        meshes.push(lod.mesh);
-                    }
-                });
-            }
-
-            meshes.forEach((mesh) => {
-                Tween.KillTweensOf(mesh);
-
-                mesh.overlayAlpha ??= 0;
-                mesh.overlayColor ??= Color3.Black();
-
-                Tween.Create(mesh, 0.1, {
-                    "overlayAlpha": 0,
-                    "overlayColor": Color3.Black(),
-                    onStart: () => mesh.renderOverlay = true,
-                });
-            });
-        }
-    }
-
-    private _getToolbar(): ReactNode {
-        return (
-            <div className="absolute top-0 left-0 w-full h-12 z-10">
-                <div className="flex justify-between gap-4 h-full bg-background/95 w-full p-1">
-                    {this.play?.state.playing
-                        ? this._getPlayToolbar()
-                        : this._getEditToolbar()
-                    }
-
-                    <div className="flex gap-2 items-center h-10">
-                        <EditorPreviewPlayComponent
-                            editor={this.props.editor}
-                            ref={(r) => this.play = r!}
-                            onRestart={() => {
-                                if (this._playIframeRef) {
-                                    this._playIframeRef.src = this._playIframeRef.src;
-                                }
-                            }}
-                        />
-                    </div>
-                </div>
-            </div>
-        );
-    }
-
-    private _getPlayToolbar(): ReactNode {
-        return (
-            <div className="flex gap-2 items-center h-10 flex-1">
-                <Input
-                    className="w-full"
-                    value={this.play?.state.playingAddress}
-                    onChange={(ev) => {
-                        this.play?.setState({ playingAddress: ev.currentTarget.value }, () => {
-                            this.forceUpdate();
-                        });
-                    }}
-                />
-            </div>
-        );
-    }
-
-    private _getEditToolbar(): ReactNode {
-        return (
-            <div className="flex gap-2 items-center h-10">
-                <TooltipProvider>
-                    <Select
-                        value={this.scene?.activeCamera?.id}
-                        onValueChange={(v) => this._switchToCamera(v)}
-                    >
-                        <SelectTrigger className="w-36 border-none bg-muted/50">
-                            <SelectValue placeholder="Select Value..." />
-                        </SelectTrigger>
-                        <SelectContent>
-                            {this.scene?.cameras.map((c) => (
-                                <SelectItem key={c.id} value={c.id}>{c.name}</SelectItem>
-                            ))}
-                        </SelectContent>
-                    </Select>
-
-                    <Separator orientation="vertical" className="mx-2 h-[24px]" />
-
-                    <Tooltip>
-                        <TooltipTrigger asChild>
-                            <Toggle pressed={this.state.activeGizmo === "position"} onPressedChange={() => this.setActiveGizmo("position")}>
-                                <PositionIcon height={16} />
-                            </Toggle>
-                        </TooltipTrigger>
-                        <TooltipContent>
-                            Toggle position gizmo
-                        </TooltipContent>
-                    </Tooltip>
-                    <Tooltip>
-                        <TooltipTrigger asChild>
-                            <Toggle pressed={this.state.activeGizmo === "rotation"} onPressedChange={() => this.setActiveGizmo("rotation")}>
-                                <RotationIcon height={16} />
-                            </Toggle>
-                        </TooltipTrigger>
-                        <TooltipContent>
-                            Toggle rotation gizmo
-                        </TooltipContent>
-                    </Tooltip>
-                    <Tooltip>
-                        <TooltipTrigger asChild>
-                            <Toggle pressed={this.state.activeGizmo === "scaling"} onPressedChange={() => this.setActiveGizmo("scaling")}>
-                                <ScalingIcon height={16} />
-                            </Toggle>
-                        </TooltipTrigger>
-                        <TooltipContent>
-                            Toggle scaling gizmo
-                        </TooltipContent>
-                    </Tooltip>
-
-                    <Select
-                        value={this.gizmo?.getCoordinateMode().toString()}
-                        onValueChange={(v) => {
-                            this.gizmo?.setCoordinatesMode(parseInt(v));
-                            this.forceUpdate();
-                        }}
-                    >
-                        <SelectTrigger className="w-32 border-none bg-muted/50">
-                            <SelectValue placeholder="Select Value..." />
-                        </SelectTrigger>
-                        <SelectContent>
-                            <SelectItem value={GizmoCoordinatesMode.World.toString()}>World</SelectItem>
-                            <SelectItem value={GizmoCoordinatesMode.Local.toString()}>Local</SelectItem>
-                        </SelectContent>
-                    </Select>
-
-                    <Separator orientation="vertical" className="mx-2 h-[24px]" />
-
-                    <Tooltip>
-                        <TooltipTrigger asChild>
-                            <Toggle
-                                className="!px-2 !py-2"
-                                pressed={this.scene?.forceWireframe}
-                                onPressedChange={() => {
-                                    this.scene.forceWireframe = !this.scene.forceWireframe;
-                                    this.forceUpdate();
-                                }}
-                            >
-                                <GiWireframeGlobe className="w-6 h-6 scale-125" strokeWidth={1} color="white" />
-                            </Toggle>
-                        </TooltipTrigger>
-                        <TooltipContent>
-                            Toggle wireframe
-                        </TooltipContent>
-                    </Tooltip>
-
-                    <Separator orientation="vertical" className="mx-2 h-[24px]" />
-
-                    <DropdownMenu>
-                        <DropdownMenuTrigger asChild>
-                            <Button variant="ghost" className="px-1 py-1 w-9 h-9">
-                                <IoIosOptions className="w-6 h-6" strokeWidth={1} />
-                            </Button>
-                        </DropdownMenuTrigger>
-                        <DropdownMenuContent onClick={() => this.forceUpdate()}>
-                            <DropdownMenuLabel>Render options</DropdownMenuLabel>
-                            <DropdownMenuSeparator />
-                            <DropdownMenuItem className="flex gap-2 items-center" onClick={() => this.icons.enabled ? this.icons.stop() : this.icons.start()}>
-                                {this.icons?.enabled && <FaCheck className="w-4 h-4" />} Helper Icons
-                            </DropdownMenuItem>
-                            <DropdownMenuSeparator />
-                            <DropdownMenuItem className="flex gap-2 items-center" onClick={() => this.scene.postProcessesEnabled = !this.scene.postProcessesEnabled}>
-                                {this.scene?.postProcessesEnabled && <FaCheck className="w-4 h-4" />} Post-processes enabled
-                            </DropdownMenuItem>
-                            <DropdownMenuItem className="flex gap-2 items-center" onClick={() => this.scene.texturesEnabled = !this.scene.texturesEnabled}>
-                                {this.scene?.texturesEnabled && <FaCheck className="w-4 h-4" />} Textures enabled
-                            </DropdownMenuItem>
-                            <DropdownMenuItem className="flex gap-2 items-center" onClick={() => this.scene.lightsEnabled = !this.scene.lightsEnabled}>
-                                {this.scene?.lightsEnabled && <FaCheck className="w-4 h-4" />} Lights enabled
-                            </DropdownMenuItem>
-                            <DropdownMenuItem className="flex gap-2 items-center" onClick={() => {
-                                this.scene.shadowsEnabled = !this.scene.shadowsEnabled;
-                                this.scene.renderTargetsEnabled = this.scene.shadowsEnabled;
-                            }}>
-                                {this.scene?.shadowsEnabled && <FaCheck className="w-4 h-4" />} Shadows enabled
-                            </DropdownMenuItem>
-                            <DropdownMenuSeparator />
-                            <DropdownMenuLabel>Renderer dimensions</DropdownMenuLabel>
-                            <DropdownMenuSeparator />
-                            <DropdownMenuItem className="flex gap-2 items-center" onClick={() => this.setFixedDimensions("720p")}>
-                                {this.state.fixedDimensions === "720p" && <FaCheck className="w-4 h-4" />} 720p
-                            </DropdownMenuItem>
-                            <DropdownMenuItem className="flex gap-2 items-center" onClick={() => this.setFixedDimensions("1080p")}>
-                                {this.state.fixedDimensions === "1080p" && <FaCheck className="w-4 h-4" />} 1080p
-                            </DropdownMenuItem>
-                            <DropdownMenuItem className="flex gap-2 items-center" onClick={() => this.setFixedDimensions("4k")}>
-                                {this.state.fixedDimensions === "4k" && <FaCheck className="w-4 h-4" />} 4K (UHD)
-                            </DropdownMenuItem>
-                            <DropdownMenuItem className="flex gap-2 items-center" onClick={() => this.setFixedDimensions("fit")}>
-                                {this.state.fixedDimensions === "fit" && <FaCheck className="w-4 h-4" />} Fit
-                            </DropdownMenuItem>
-                        </DropdownMenuContent>
-                    </DropdownMenu>
-
-                    <DropdownMenu onOpenChange={(o) => this.setState({ showStatsValues: o })}>
-                        <DropdownMenuTrigger asChild>
-                            <Button variant="ghost" className="px-1 py-1 w-9 h-9">
-                                <IoIosStats className="w-6 h-6" strokeWidth={1} />
-                            </Button>
-                        </DropdownMenuTrigger>
-                        <DropdownMenuContent className="w-72" onClick={() => this.forceUpdate()}>
-                            <DropdownMenuLabel>Statistics</DropdownMenuLabel>
-                            <DropdownMenuSeparator />
-                            <DropdownMenuLabel className="flex flex-col gap-1">
-                                <StatRow label="Average FPS" value={this.state.statsValues?.averageFPS} />
-                                <StatRow label="Instantaneous FPS" value={this.state.statsValues?.instantaneousFPS} />
-                                <StatRow label="Draw Calls" value={this.state.statsValues?.drawCalls} />
-                            </DropdownMenuLabel>
-                            <DropdownMenuSeparator />
-                            <DropdownMenuLabel className="flex flex-col gap-1">
-                                <StatRow label="Active Faces" value={this.state.statsValues?.activeFaces} />
-                                <StatRow label="Active Meshes" value={this.state.statsValues?.activeMeshes} />
-                                <StatRow label="Active Indices" value={this.state.statsValues?.activeIndices} />
-                                <StatRow label="Active Bones" value={this.state.statsValues?.activeBones} />
-                                <StatRow label="Active Particles" value={this.state.statsValues?.activeParticles} />
-                            </DropdownMenuLabel>
-                            <DropdownMenuSeparator />
-                            <DropdownMenuLabel className="flex flex-col gap-1">
-                                <StatRow label="Total Meshes" value={this.state.statsValues?.totalMeshes} />
-                                <StatRow label="Total Vertices" value={this.state.statsValues?.totalVertices} />
-                                <StatRow label="Total Materials" value={this.state.statsValues?.totalMaterials} />
-                                <StatRow label="Total Textures" value={this.state.statsValues?.totalTextures} />
-                                <StatRow label="Total Lights" value={this.state.statsValues?.totalLights} />
-                            </DropdownMenuLabel>
-                        </DropdownMenuContent>
-                    </DropdownMenu>
-                </TooltipProvider>
-            </div>
-        );
-    }
-
-    private _switchToCamera(id: string): void {
-        const camera = this.scene.cameras.find((c) => c.id === id);
-        if (!camera) {
-            return;
-        }
-
-        if (this.scene.activeCamera) {
-            saveRenderingConfigurationForCamera(this.scene.activeCamera);
-        }
-
-        this.scene.activeCamera?.detachControl();
-
-        this.scene.activeCamera = camera;
-        this.scene.activeCamera?.attachControl(true);
-
-        disposeSSAO2RenderingPipeline();
-        disposeVLSPostProcess(this.props.editor);
-        disposeSSRRenderingPipeline();
-        disposeMotionBlurPostProcess();
-        disposeDefaultRenderingPipeline();
-
-        const ssao2Pipeline = ssaoRenderingPipelineCameraConfigurations.get(camera);
-        if (ssao2Pipeline) {
-            parseSSAO2RenderingPipeline(this.props.editor, ssao2Pipeline);
-        }
-
-        const vlsPostProcess = vlsPostProcessCameraConfigurations.get(camera);
-        if (vlsPostProcess) {
-            parseVLSPostProcess(this.props.editor, vlsPostProcess);
-        }
-
-        const ssrPipeline = ssrRenderingPipelineCameraConfigurations.get(camera);
-        if (ssrPipeline) {
-            parseSSRRenderingPipeline(this.props.editor, ssrPipeline);
-        }
-
-        const motionBlurPostProcess = motionBlurPostProcessCameraConfigurations.get(camera);
-        if (motionBlurPostProcess) {
-            parseMotionBlurPostProcess(this.props.editor, motionBlurPostProcess);
-        }
-
-        const defaultRenderingPipeline = defaultPipelineCameraConfigurations.get(camera);
-        if (defaultRenderingPipeline) {
-            parseDefaultRenderingPipeline(this.props.editor, defaultRenderingPipeline);
-        }
-
-        this.scene.lights.forEach((light) => {
-            light.getShadowGenerators()?.forEach((shadowGenerator) => {
-                const shadowMap = shadowGenerator.getShadowMap();
-                if (shadowMap) {
-                    shadowMap.activeCamera = camera;
-                }
-            });
-        });
-
-        this.props.editor.layout.inspector.forceUpdate();
-    }
-
-    /**
-=======
 	public setCameraPreviewActive(camera: Camera | null): void {
 		if (!camera) {
 			this.scene.activeCameras?.forEach((camera) => {
@@ -1260,7 +686,7 @@
 					<Separator orientation="vertical" className="mx-2 h-[24px]" />
 
 					<Tooltip>
-						<TooltipTrigger>
+						<TooltipTrigger asChild>
 							<Toggle pressed={this.state.activeGizmo === "position"} onPressedChange={() => this.setActiveGizmo("position")}>
 								<PositionIcon height={16} />
 							</Toggle>
@@ -1270,7 +696,7 @@
 						</TooltipContent>
 					</Tooltip>
 					<Tooltip>
-						<TooltipTrigger>
+						<TooltipTrigger asChild>
 							<Toggle pressed={this.state.activeGizmo === "rotation"} onPressedChange={() => this.setActiveGizmo("rotation")}>
 								<RotationIcon height={16} />
 							</Toggle>
@@ -1280,7 +706,7 @@
 						</TooltipContent>
 					</Tooltip>
 					<Tooltip>
-						<TooltipTrigger>
+						<TooltipTrigger asChild>
 							<Toggle pressed={this.state.activeGizmo === "scaling"} onPressedChange={() => this.setActiveGizmo("scaling")}>
 								<ScalingIcon height={16} />
 							</Toggle>
@@ -1309,7 +735,7 @@
 					<Separator orientation="vertical" className="mx-2 h-[24px]" />
 
 					<Tooltip>
-						<TooltipTrigger>
+						<TooltipTrigger asChild>
 							<Toggle
 								className="!px-2 !py-2"
 								pressed={this.scene?.forceWireframe}
@@ -1329,7 +755,7 @@
 					<Separator orientation="vertical" className="mx-2 h-[24px]" />
 
 					<DropdownMenu>
-						<DropdownMenuTrigger >
+						<DropdownMenuTrigger asChild>
 							<Button variant="ghost" className="px-1 py-1 w-9 h-9">
 								<IoIosOptions className="w-6 h-6" strokeWidth={1} />
 							</Button>
@@ -1375,7 +801,7 @@
 					</DropdownMenu>
 
 					<DropdownMenu onOpenChange={(o) => this.setState({ showStatsValues: o })}>
-						<DropdownMenuTrigger>
+						<DropdownMenuTrigger asChild>
 							<Button variant="ghost" className="px-1 py-1 w-9 h-9">
 								<IoIosStats className="w-6 h-6" strokeWidth={1} />
 							</Button>
@@ -1470,7 +896,6 @@
 	}
 
 	/**
->>>>>>> 79bb6897
      * Sets the currently active gizmo. Set "none" to deactivate the gizmo.
      * @param gizmo defines the type of gizmo to activate.
      */
