--- conflicted
+++ resolved
@@ -12,30 +12,8 @@
 import { LuMove3D, LuRotate3D, LuScale3D } from "react-icons/lu";
 
 import {
-<<<<<<< HEAD
 	AbstractEngine, AbstractMesh, Animation, Camera, Color3, CubicEase, EasingFunction, Engine, GizmoCoordinatesMode,
 	ISceneLoaderAsyncResult, Node, Scene, Vector2, Vector3, WebGPUEngine, HavokPlugin, PickingInfo,
-=======
-	AbstractEngine,
-	AbstractMesh,
-	Animation,
-	Camera,
-	Color3,
-	CubicEase,
-	EasingFunction,
-	Engine,
-	GizmoCoordinatesMode,
-	ISceneLoaderAsyncResult,
-	Node,
-	Scene,
-	Vector2,
-	Vector3,
-	Viewport,
-	WebGPUEngine,
-	HavokPlugin,
-	PickingInfo,
-	SceneLoaderFlags,
->>>>>>> d971a922
 } from "babylonjs";
 
 import { Button } from "../../ui/shadcn/ui/button";
@@ -170,17 +148,11 @@
 
 	private _meshUnderPointer: AbstractMesh | null;
 
-<<<<<<< HEAD
-	private _playIframeRef: HTMLIFrameElement | null = null;
-	private _playMessageListener: ((event: MessageEvent) => void) | null = null;
-
 	private _workingCanvas: HTMLCanvasElement | null = null;
 	private _mainCanvas: HTMLCanvasElement | null = null;
 
 	private _previewCamera: Camera | null = null;
 
-=======
->>>>>>> d971a922
 	public constructor(props: IEditorPreviewProps) {
 		super(props);
 
@@ -251,7 +223,6 @@
 					<EditorPreviewIcons ref={(r) => this._onGotIconsRef(r!)} editor={this.props.editor} />
 				</EditorGraphContextMenu>
 
-<<<<<<< HEAD
 				{this._previewCamera &&
 					<EditorPreviewCamera
 						hidden={this.play?.state.playing}
@@ -260,9 +231,8 @@
 						camera={this._previewCamera}
 					/>
 				}
-=======
+
 				<EditorPreviewAxisHelper ref={(r) => (this.axis = r!)} editor={this.props.editor} />
->>>>>>> d971a922
 
 				<div
 					style={{
@@ -305,11 +275,8 @@
 
 		this.axis?.stop();
 		this.icons?.stop();
-<<<<<<< HEAD
 		this.scene?.dispose();
 		this.engine?.dispose();
-=======
->>>>>>> d971a922
 
 		disposeSSRRenderingPipeline();
 		disposeMotionBlurPostProcess();
@@ -680,15 +647,6 @@
 	}
 
 	private _getPickingInfo(x: number, y: number): PickingInfo {
-<<<<<<< HEAD
-		const decalPick = this.scene.pick(x, y, (m) => {
-			return m.metadata?.decal && m.isVisible && m.isEnabled();
-		}, false, this.camera);
-
-		const meshPick = this.scene.pick(x, y, (m) => {
-			return !m._masterMesh && !isCollisionMesh(m) && !isCollisionInstancedMesh(m) && m.isVisible && m.isEnabled();
-		}, false, this.camera);
-=======
 		const decalPick = this.scene.pick(
 			x,
 			y,
@@ -706,7 +664,6 @@
 			},
 			false
 		);
->>>>>>> d971a922
 
 		let pickingInfo = meshPick;
 		if (decalPick?.pickedPoint && meshPick?.pickedPoint) {
