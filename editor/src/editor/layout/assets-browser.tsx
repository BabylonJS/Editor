import { webUtils } from "electron";
import { dirname, join, extname, basename } from "path/posix";
import { copyFile, mkdir, move, pathExists, readdir, stat, writeFile, writeJSON } from "fs-extra";

<<<<<<< HEAD
=======
import filenamify from "filenamify";

import { SkyMaterial } from "babylonjs-materials";
>>>>>>> ae25dd48
import { AdvancedDynamicTexture } from "babylonjs-gui";
import { Camera, Material } from "babylonjs";

import { ICinematic } from "babylonjs-editor-tools";

import { Fade } from "react-awesome-reveal";
import { Grid } from "react-loader-spinner";
import { Component, DragEvent, MouseEvent, ReactNode } from "react";
import { SelectableGroup, createSelectable } from "react-selectable";
import { Panel, PanelGroup, PanelResizeHandle } from "react-resizable-panels";

import { IoIosOptions } from "react-icons/io";
import { AiOutlinePlus } from "react-icons/ai";
import { FaMagnifyingGlass } from "react-icons/fa6";
import { IoRefresh, IoCheckmark } from "react-icons/io5";
import { FaFolder, FaFolderOpen, FaRegFolderOpen } from "react-icons/fa";

import { Button, Tree, TreeNodeInfo } from "@blueprintjs/core";

import { Editor } from "../main";

import { EditorCamera } from "../nodes/camera";

import { normalizedGlob } from "../../tools/fs";
import { UniqueNumber } from "../../tools/tools";
import { execNodePty } from "../../tools/node-pty";
import { clearUndoRedo } from "../../tools/undoredo";
import { isTexture } from "../../tools/guards/texture";
import { renameScene } from "../../tools/scene/rename";
import { openMultipleFilesDialog } from "../../tools/dialog";
import { onSelectedAssetChanged } from "../../tools/observables";
import { checkProjectCachedCompressedTextures, processingCompressedTextures } from "../../tools/ktx/check";

import { loadScene } from "../../project/load/scene";
import { saveProject } from "../../project/save/save";
import { onProjectConfigurationChangedObservable, projectConfiguration } from "../../project/configuration";

import { showConfirm, showPrompt } from "../../ui/dialog";

import { Input } from "../../ui/shadcn/ui/input";
import { Breadcrumb, BreadcrumbItem, BreadcrumbLink, BreadcrumbList, BreadcrumbSeparator } from "../../ui/shadcn/ui/breadcrumb";
import { DropdownMenu, DropdownMenuContent, DropdownMenuItem, DropdownMenuSeparator, DropdownMenuTrigger } from "../../ui/shadcn/ui/dropdown-menu";
import { ContextMenu, ContextMenuContent, ContextMenuItem, ContextMenuTrigger, ContextMenuSeparator, ContextMenuSubTrigger, ContextMenuSub, ContextMenuSubContent } from "../../ui/shadcn/ui/context-menu";

import { FileInspectorObject } from "./inspector/file";

import { AssetBrowserGUIItem } from "./assets-browser/items/gui-item";
import { AssetBrowserHDRItem } from "./assets-browser/items/hdr-item";
import { AssetBrowserMeshItem } from "./assets-browser/items/mesh-item";
import { AssetBrowserSceneItem } from "./assets-browser/items/scene-item";
import { AssetBrowserImageItem } from "./assets-browser/items/image-item";
import { AssetBrowserMaterialItem } from "./assets-browser/items/material-item";
import { AssetBrowserCinematicItem } from "./assets-browser/items/cinematic-item";
import { AssetsBrowserItem, IAssetsBrowserItemProps } from "./assets-browser/items/item";

import { listenGuiAssetsEvents } from "./assets-browser/events/gui";
import { listenSceneAssetsEvents } from "./assets-browser/events/scene";
import { listenMaterialAssetsEvents } from "./assets-browser/events/material";

import { openEnvViewer } from "./assets-browser/viewers/env-viewer";
import { openModelViewer } from "./assets-browser/viewers/model-viewer";

import "babylonjs-loaders";

import "../../loader/assimpjs";
import { getMaterialCommands } from "../dialogs/command-palette/material";
import { ICommandPaletteType } from "../dialogs/command-palette/command-palette";

const HDRSelectable = createSelectable(AssetBrowserHDRItem);
const GuiSelectable = createSelectable(AssetBrowserGUIItem);
const DefaultSelectable = createSelectable(AssetsBrowserItem);
const MeshSelectable = createSelectable(AssetBrowserMeshItem);
const ImageSelectable = createSelectable(AssetBrowserImageItem);
const SceneSelectable = createSelectable(AssetBrowserSceneItem);
const MaterialSelectable = createSelectable(AssetBrowserMaterialItem);
const CinematicSelectable = createSelectable(AssetBrowserCinematicItem);

export interface IEditorAssetsBrowserProps {
	/**
	 * The editor reference.
	 */
	editor: Editor;
}

export interface IEditorAssetsBrowserState {
	/**
	 * The sizes of the panels.
	 */
	sizes: number[];

	files: string[];
	selectedKeys: string[];
	selectionEnabled: boolean;

	treeSearch: string;
	gridSearch: string;

	showGeneratedFiles: boolean;

	browsedPath?: string;

	filesTreeNodes: TreeNodeInfo[];

	dragAndDroppingFiles: boolean;
}

export class EditorAssetsBrowser extends Component<IEditorAssetsBrowserProps, IEditorAssetsBrowserState> {
	private _isMouseOver: boolean = false;
	private _selectedFiles: string[] = [];

	public constructor(props: IEditorAssetsBrowserProps) {
		super(props);

		this.state = {
			files: [],
			sizes: [25, 75],

			treeSearch: "",
			gridSearch: "",

			selectedKeys: [],
			filesTreeNodes: [],

			selectionEnabled: true,
			showGeneratedFiles: false,

			dragAndDroppingFiles: false,
		};
	}

	public render(): ReactNode {
		return (
			<PanelGroup direction="horizontal" className="w-full h-full text-foreground">
				<Panel
					order={1}
					minSize={20}
					className="w-full h-full"
					defaultSize={this.state.sizes[0]}
				>
					<div className="flex flex-col w-full h-full">
						<div className="relative flex items-center px-1 w-full h-10 min-h-10 bg-primary-foreground">
							<Input
								placeholder="Search"
								value={this.state.treeSearch}
								onChange={(e) => {
									this.setState({ treeSearch: e.currentTarget.value }, () => {
										if (projectConfiguration.path) {
											this._refreshFilesTreeNodes(projectConfiguration.path!);
										}
									});
								}}
								className={`
                                    w-full h-8 !border-none pl-7
                                    hover:border-border focus:border-border
                                    transition-all duration-300 ease-in-out    
                                `}
							/>

							<FaMagnifyingGlass className="absolute top-1/2 -translate-y-1/2 left-2 w-4 h-4" />
						</div>

						<div className="flex-1 w-full h-full overflow-auto">
							<Tree
								contents={this.state.filesTreeNodes}
								onNodeClick={(n) => this._handleNodeClicked(n)}
								onNodeExpand={(n) => this._handleNodeExpanded(n)}
								onNodeCollapse={(n) => this._handleNodeCollapsed(n)}
								onNodeDoubleClick={(n) => this._handleNodeDoubleClicked(n)}
							/>
						</div>
					</div>
				</Panel>

				<PanelResizeHandle className="w-2 bg-border/10 h-full cursor-pointer hover:bg-black/30 transition-all duration-300" />

				<Panel
					order={2}
					className="w-full h-full"
					defaultSize={this.state.sizes[1]}
				>
					{this._getFilesGridComponent()}
				</Panel>
			</PanelGroup>
		);
	}

	public componentDidMount(): void {
		onProjectConfigurationChangedObservable.add((c) => {
			if (c.path) {
				this._refreshFilesTreeNodes(c.path);
				this.setBrowsePath(dirname(c.path));
			}
		});

		document.addEventListener("keydown", (ev) => {
			if (this._isMouseOver && ev.key.toLowerCase() === "a" && (ev.ctrlKey || ev.metaKey)) {
				ev.preventDefault();
				this.setState({ selectedKeys: this.state.files.map((f) => join(this.state.browsedPath!, f)) });
			}
		});

		onSelectedAssetChanged.add(async (path) => {
			await this.setBrowsePath(dirname(path));
			this.setSelectedFile(path);
			this.props.editor.layout.selectTab("assets-browser");
		});

		listenGuiAssetsEvents(this.props.editor);
		listenMaterialAssetsEvents(this.props.editor);
		listenSceneAssetsEvents(this.props.editor);
	}

	private async _refreshFilesTreeNodes(path: string): Promise<void> {
		const files = await normalizedGlob(join(dirname(path), "**"), {
			ignore: {
				childrenIgnored: (p) => extname(p.name).toLocaleLowerCase() === ".scene",
				ignored: (p) => !p.isDirectory() || extname(p.name).toLocaleLowerCase() === ".scene",
			},
		});

		const allNodes: TreeNodeInfo[] = [];
		const filesTreeNodes: TreeNodeInfo[] = [];

		const search = this.state.treeSearch.toLowerCase();

		files.forEach((f) => {
			const relative = f.replace(join(dirname(path), "/"), "");
			const split = relative.split("/") as string[];

			if (!split.find((s) => s.toLowerCase().includes(search))) {
				return;
			}

			for (let i = 0, len = split.length; i < len; ++i) {
				const relativePath = split.slice(0, i + 1).join("/");

				let node = allNodes.find((n) => n.id === relativePath);
				if (!node) {
					node = {
						label: (
							<div
								draggable
								className={`
                                    ml-2 p-1 w-full h-full pointer-events-auto
                                    ${relativePath.startsWith("public") || relativePath.startsWith("node_modules") ? "opacity-35" : ""}
                                `}
								onDragOver={(ev) => ev.preventDefault()}
								onDrop={
									relativePath.startsWith("assets")
										? (ev) => this._handleDropInTree(ev, relativePath)
										: undefined
								}
							>
								{split[i]}
							</div>
						),
						id: relativePath,
						nodeData: relativePath,
						icon: <FaFolder className="w-4 h-4" />,
					};

					if (i === 0) {
						filesTreeNodes.push(node);
					} else {
						const parent = allNodes.find((n) => n.id === split.slice(0, i).join("/"));
						if (parent) {
							parent.childNodes ??= [];
							parent.childNodes.push(node);
						}
					}

					this._forEachNode(this.state.filesTreeNodes, (n) => {
						if (n.id === node!.id) {
							node!.isSelected = n.isSelected;
							node!.isExpanded = n.isExpanded;
						}
					});

					allNodes.push(node);
				}

				const hitsSearch = search && split[i].toLocaleLowerCase().includes(search);

				if (hitsSearch && !relativePath.startsWith("public") && !relativePath.startsWith("node_modules")) {
					let tempNode = node;
					let parent: TreeNodeInfo | undefined = undefined;

					do {
						parent = allNodes.find((n) => {
							return n.childNodes?.find((c) => c.id === tempNode.id);
						});

						if (parent) {
							tempNode = parent;
							parent.isExpanded = true;
						}
					} while (parent !== undefined);
				}
			}
		});

		this.setState({
			filesTreeNodes: [{
				label: (
					<div className="ml-2 p-1">
						Project
					</div>
				),
				id: "/",
				nodeData: "/",
				isExpanded: true,
				childNodes: filesTreeNodes,
				icon: <FaFolderOpen className="w-4 h-4" />,
			}],
		});
	}

	/**
	 * Sets the new path being browsed by the assets browser.
	 */
	public async setBrowsePath(path: string): Promise<void> {
		this.setState({
			gridSearch: "",
			browsedPath: path,
		});

		return this._refreshItems(path);
	}

	/**
	 * Refreshes the assets browser. This will refresh the files and the files tree nodes.
	 */
	public refresh(): void {
		this.setBrowsePath(this.state.browsedPath!);

		if (projectConfiguration.path) {
			this._refreshFilesTreeNodes(projectConfiguration.path!);
		}
	}

	/**
	 * Copies the selected files.
	 */
	public copySelectedFiles(): void {
		this._selectedFiles = this.state.selectedKeys;
	}

	private async _pasteSelectedFiles(): Promise<void> {
		if (!this._selectedFiles.length || !this.state.browsedPath) {
			return;
		}

		await Promise.all(this._selectedFiles.map(async (f) => {
			const fStat = await stat(f);
			const targetPath = join(this.state.browsedPath!, basename(f));

			if (fStat.isDirectory() || await pathExists(targetPath)) {
				return;
			}

			await copyFile(f, join(this.state.browsedPath!, basename(f)));
		}));

		this.refresh();
	}

	/**
	 *  Handles the file renamed event. This will update the file paths in the editor.
	 */
	public async handleFileRenamed(oldAbsolutePath: string, newAbsolutePath: string): Promise<void> {
		if (!this.props.editor.state.projectPath) {
			return;
		}

		// Scene
		if (oldAbsolutePath === this.props.editor.state.lastOpenedScenePath) {
			renameScene(oldAbsolutePath, newAbsolutePath);
			return this.props.editor.setState({ lastOpenedScenePath: newAbsolutePath });
		}

		const oldRelativePath = oldAbsolutePath.replace(join(dirname(this.props.editor.state.projectPath), "/"), "");
		const newRelativePath = newAbsolutePath.replace(join(dirname(this.props.editor.state.projectPath), "/"), "");

		const fStat = await stat(newAbsolutePath);
		if (fStat.isDirectory()) {
			const extension = extname(newAbsolutePath).toLowerCase();
			if (extension === ".scene") {
				renameScene(oldAbsolutePath, newAbsolutePath);
			}

			const files = await normalizedGlob(join(newAbsolutePath, "**"), {
				ignore: {
					ignored: (p) => p.isDirectory(),
				},
			});

			files.forEach((file) => {
				const newFileRelativePath = file.replace(join(dirname(this.props.editor.state.projectPath!), "/"), "");
				const oldFileRelativePath = newFileRelativePath.replace(newRelativePath, oldRelativePath);

				this._handleFileRenamed(oldFileRelativePath, newFileRelativePath);
			});
		} else {
			this._handleFileRenamed(oldRelativePath, newRelativePath);
		}

		this.props.editor.layout.graph.refresh();
		this.props.editor.layout.inspector.forceUpdate();
	}

	private _handleFileRenamed(oldRelativePath: string, newRelativePath: string): void {
		const scene = this.props.editor.layout.preview.scene;

		// Textures
		scene.textures.forEach((texture) => {
			if (texture.name === oldRelativePath) {
				texture.name = newRelativePath;
				if (isTexture(texture)) {
					texture.url = newRelativePath;
				}
			}
		});

		// Sounds
		scene.soundTracks?.forEach((soundtrack) => {
			soundtrack.soundCollection.forEach((sound) => {
				if (sound.name === oldRelativePath) {
					sound.name = newRelativePath;
					sound["_url"] = newRelativePath;
				}
			});
		});
	}

	/**
	 * Adds the specified file to the selected files. This will add to the current selection the specified file.
	 */
	public addToSelectedFiles(absolutePath: string): void {
		if (!this.state.selectedKeys.includes(absolutePath)) {
			this.setState({ selectedKeys: [absolutePath] });
		}
	}

	/**
	 * Sets the selected file. This will clear the current selection and select the specified file.
	 */
	public setSelectedFile(absolutePath: string): void {
		if (this.state.selectedKeys.includes(absolutePath)) {
			return;
		}

		this.setState({ selectedKeys: [absolutePath] });
	}

	private async _handleDropInTree(ev: React.DragEvent<HTMLDivElement>, relativePath): Promise<void> {
		ev.preventDefault();
		ev.stopPropagation();

		if (!projectConfiguration.path) {
			return;
		}

		try {
			JSON.parse(ev.dataTransfer.getData("assets"));
		} catch (e) {
			return;
		}

		return this.handleMoveSelectedFilesTo(join(dirname(projectConfiguration.path), relativePath));
	}

	/**
	 * Handles the move selected files to event. This will move the selected files to the specified path.
	 */
	public async handleMoveSelectedFilesTo(absolutePath: string): Promise<void> {
		const files = this.state.selectedKeys;

		await Promise.all(files.map(async (file) => {
			const newAbsolutePath = join(absolutePath, basename(file));
			await move(file, newAbsolutePath);
			await this.handleFileRenamed(file, newAbsolutePath);
		}));

		this.refresh();
	}

	private async _refreshItems(path: string): Promise<void> {
		let files = await readdir(path);
		files = files.filter((f) => {
			if (f.charAt(0) === ".") {
				return false;
			}

			if (f.startsWith("editor-generated_") && !this.state.showGeneratedFiles) {
				return false;
			}

			return true;
		});

		this.setState({ files });
	}

	private _getFilesGridComponent(): ReactNode {
		return (
			<div className="flex flex-col w-full h-full">
				<div className="flex gap-2 justify-between w-full h-10 min-h-10 bg-primary-foreground">
					<div className="flex gap-2 h-full">
						<Button disabled={this._isBrowsingProjectRootPath()} minimal icon="arrow-left" className="transition-all duration-300" onClick={() => this.setBrowsePath(dirname(this.state.browsedPath!))} />
						<Button minimal icon="arrow-right" className="transition-all duration-300" />
						<Button minimal icon="refresh" className="transition-all duration-300" disabled={!this.state.browsedPath} onClick={() => this._refreshItems(this.state.browsedPath!)} />

						<Button minimal icon="import" text="Import" onClick={() => this._handleImportFiles()} />
					</div>

					<div className="flex gap-2 items-center">
						<div className="relative">
							<Input
								placeholder="Search"
								value={this.state.gridSearch}
								onChange={(e) => this.setState({ gridSearch: e.currentTarget.value })}
								className={`
                                    max-w-52 w-full h-8 !border-none pl-7
                                    hover:border-border focus:border-border
                                    transition-all duration-300 ease-in-out    
                                `}
							/>

							<FaMagnifyingGlass className="absolute top-1/2 -translate-y-1/2 left-2 w-4 h-4" />
						</div>

						<DropdownMenu onOpenChange={(o) => o && this.forceUpdate()}>
							<DropdownMenuTrigger asChild>
								<Button minimal icon={<IoIosOptions className="w-6 h-6" strokeWidth={1} />} className="transition-all duration-300" disabled={!this.state.browsedPath} onClick={() => this._refreshItems(this.state.browsedPath!)} />
							</DropdownMenuTrigger>
							<DropdownMenuContent>
								<DropdownMenuItem className="flex gap-1 items-center" onClick={() => {
									this.setState({ showGeneratedFiles: !this.state.showGeneratedFiles }, () => this.refresh());
								}}>
									{this.state.showGeneratedFiles ? <IoCheckmark /> : ""} Show Generated Files
								</DropdownMenuItem>
								<DropdownMenuSeparator />
								<DropdownMenuItem disabled={processingCompressedTextures} className="flex gap-2 items-center" onClick={() => checkProjectCachedCompressedTextures(this.props.editor)}>
									{processingCompressedTextures &&
										<Grid width={14} height={14} color="#ffffff" />
									}
									Check Compressed Textures
								</DropdownMenuItem>
							</DropdownMenuContent>
						</DropdownMenu>
					</div>
				</div>

				{this._getBreadcrumbComponent()}
				{this._getGridComponent()}
			</div>
		);
	}

	private _getBreadcrumbComponent(): ReactNode {
		if (!this.state.browsedPath) {
			return null;
		}

		const browsedPath = join(this.state.browsedPath, "/");
		const rootPath = join(dirname(projectConfiguration.path!), "/");

		const relativePath = browsedPath.replace(rootPath, "");

		const split = relativePath.split("/").filter((s) => s !== "");
		split.splice(0, 0, "Project");

		return (
			<div className="flex items-center px-2.5 h-10 min-h-10 bg-primary-foreground/50">
				<Breadcrumb>
					<BreadcrumbList>
						{split.filter((s) => s !== "").map((s, i) => (
							<Fade key={i} delay={0} duration={300}>
								<BreadcrumbItem className="flex gap-[5px] items-center">
									{(i === 0 || i < split.length - 1) &&
										<FaRegFolderOpen className="text-foreground w-[20px] h-[20px]" />
									}

									<BreadcrumbLink
										className="text-foreground font-[400] hover:text-foreground/50"
										onClick={() => this.setBrowsePath(join(rootPath, split.slice(1, i + 1).join("/")))}
									>
										{s}
									</BreadcrumbLink>
								</BreadcrumbItem>

								{i < split.length - 1 &&
									<BreadcrumbSeparator />
								}
							</Fade>
						))}
					</BreadcrumbList>
				</Breadcrumb>
			</div>
		);
	}

	private _getGridComponent(): ReactNode {
		return (
			<SelectableGroup
				className="w-full min-h-full pb-20"
				enabled={this.state.selectionEnabled}
				onNonItemClick={() => this.setState({ selectedKeys: [] })}
				onSelection={(keys: string[]) => this.setState({ selectedKeys: keys })}
			>
				<ContextMenu>
					<ContextMenuTrigger>
						<div
							style={{
								gridTemplateRows: `repeat(auto-fill, ${120 * 1}px)`,
								gridTemplateColumns: `repeat(auto-fill, ${120 * 1}px)`,
							}}
							onMouseMove={() => this._isMouseOver = true}
							onMouseLeave={() => this._isMouseOver = false}
							onDragOver={(ev) => this._handleDragOver(ev)}
							onDragLeave={() => this.setState({ dragAndDroppingFiles: false })}
							onDrop={(ev) => this._handleDrop(ev)}
							className={`
                                grid gap-4 justify-left w-full h-full p-5 overflow-y-auto pb-10
                                ${this.state.dragAndDroppingFiles ? "bg-primary/10" : ""}
                                transition-colors duration-300 ease-in-out    
                            `}
						>
							{
								this.state.files
									.filter((f) => f.toLowerCase().includes(this.state.gridSearch.toLowerCase()))
									.map((f) => {
										const key = join(this.state.browsedPath!, f);
										const selected = this.state.selectedKeys.indexOf(key) > -1;

										return this._getAssetBrowserItem(f, key, selected);
									})
							}
						</div>
					</ContextMenuTrigger>
					<ContextMenuContent>
						<ContextMenuItem className="flex items-center gap-2" onClick={() => this._refreshItems(this.state.browsedPath!)}>
							<IoRefresh className="w-5 h-5" /> Refresh
						</ContextMenuItem>

						<ContextMenuSeparator />

						<ContextMenuItem disabled={this._selectedFiles.length === 0} onClick={() => this._pasteSelectedFiles()}>Paste</ContextMenuItem>

						<ContextMenuSeparator />

						<ContextMenuSub>
							<ContextMenuSubTrigger className="flex items-center gap-2">
								<AiOutlinePlus className="w-5 h-5" /> Add
							</ContextMenuSubTrigger>
							<ContextMenuSubContent>
								<ContextMenuItem onClick={() => this._handleAddScene()}>Scene</ContextMenuItem>
								<ContextMenuSeparator />
<<<<<<< HEAD
								{getMaterialCommands(this.props.editor).map((command) => (
									<ContextMenuItem key={command.key} onClick={() => this._handleAddMaterial(command)}>
										{command.text}
									</ContextMenuItem>
								))}
=======
								<ContextMenuItem onClick={() => this._handleAddMaterial("PBRMaterial")}>PBR Material</ContextMenuItem>
								<ContextMenuItem onClick={() => this._handleAddMaterial("StandardMaterial")}>Standard Material</ContextMenuItem>
								<ContextMenuItem onClick={() => this._handleAddMaterial("SkyMaterial")}>Sky Material</ContextMenuItem>

								<ContextMenuSeparator />
								<ContextMenuItem onClick={() => this._handleAddMaterial("NodeMaterial")}>Node Material</ContextMenuItem>
								<ContextMenuItem onClick={() => this._handleAddNodeMaterialFromSnippet()}>Node Material From Snippet...</ContextMenuItem>

>>>>>>> ae25dd48
								{this.props.editor.state.enableExperimentalFeatures &&
									<>
										<ContextMenuSeparator />
										<ContextMenuItem onClick={() => this._handleAddCinematic()}>Cinematic</ContextMenuItem>
									</>
								}

								<ContextMenuSeparator />
								<ContextMenuItem onClick={() => this._handleAddFullScreenGUI()}>Full Screen GUI</ContextMenuItem>

								{this.state.browsedPath?.startsWith(join(dirname(projectConfiguration.path!), "/src")) &&
									<>
										<ContextMenuSeparator />
										<ContextMenuSub>
											<ContextMenuSubTrigger className="flex items-center gap-2">
												Script
											</ContextMenuSubTrigger>
											<ContextMenuSubContent>
												<ContextMenuItem onClick={() => this._handleAddScript("class")}>Class-based</ContextMenuItem>
												<ContextMenuItem onClick={() => this._handleAddScript("function")}>Function-based</ContextMenuItem>
											</ContextMenuSubContent>
										</ContextMenuSub>
									</>
								}
							</ContextMenuSubContent>
						</ContextMenuSub>

						<ContextMenuSeparator />

						<ContextMenuItem className="flex items-center gap-2" onClick={() => this._handleCreateDirectory()}>
							<AiOutlinePlus className="w-5 h-5" /> Create Directory
						</ContextMenuItem>
					</ContextMenuContent>
				</ContextMenu>
			</SelectableGroup>
		);
	}

	private _getAssetBrowserItem(filename: string, key: string, selected: boolean): ReactNode {
		const extension = extname(filename).toLowerCase();

		const props: IAssetsBrowserItemProps & { key: string; } = {
			key,
			selected,
			absolutePath: key,
			selectableKey: key,
			editor: this.props.editor,
			onRefresh: () => this.refresh(),
			onClick: (ev, i, c) => this._handleItemClick(ev, i, c),
			onDoubleClick: (i) => this._handleItemDoubleClick(i),
			setSelectionEnabled: (e) => this.setState({ selectionEnabled: e }),
		};

		switch (extension) {
			case ".x":
			case ".dae":
			case ".dxf":
			case ".b3d":
			case ".stl":
			case ".fbx":
			case ".3ds":
			case ".glb":
			case ".obj":
			case ".lwo":
			case ".gltf":
			case ".ms3d":
			case ".blend":
			case ".babylon":
				return <MeshSelectable {...props} />;

			case ".material":
				return <MaterialSelectable {...props} />;

			case ".scene":
				return <SceneSelectable {...props} />;

			case ".png":
			case ".jpg":
			case ".jpeg":
				return <ImageSelectable {...props} />;

			case ".hdr":
				return <HDRSelectable {...props} />;

			case ".gui":
				return <GuiSelectable {...props} />;

			case ".cinematic":
				return <CinematicSelectable {...props} />;

			default:
				return <DefaultSelectable {...props} />;
		}
	}

	private _handleDragOver(event: DragEvent<HTMLDivElement>): void {
		event.preventDefault();
		this.setState({
			dragAndDroppingFiles: event.dataTransfer.types.includes("Files")
		});
	}

	private async _handleDrop(event: DragEvent<HTMLDivElement>): Promise<void> {
		event.preventDefault();

		this.setState({
			dragAndDroppingFiles: false,
		});

		if (!this.state.browsedPath) {
			return;
		}

		const filesToCopy: Record<string, string> = {};

		for (let i = 0, len = event.dataTransfer.files.length; i < len; ++i) {
			const file = event.dataTransfer.files.item(i);
			if (!file) {
				continue;
			}

			const path = webUtils.getPathForFile(file);
			const absolutePath = join(this.state.browsedPath, basename(path));

			filesToCopy[path] = absolutePath;
		}

		await Promise.all(Object.entries(filesToCopy).map(async ([source, destination]) => {
			await copyFile(source, destination);
		}));

		this.refresh();
	}

	private async _handleCreateDirectory(): Promise<void> {
		if (!this.state.browsedPath) {
			return;
		}

		let index: number | undefined = undefined;
		while (await pathExists(join(this.state.browsedPath, `New folder${index !== undefined ? ` ${index}` : ""}`))) {
			index ??= 0;
			++index;
		}

		const folderName = `New folder${index !== undefined ? ` ${index}` : ""}`;

		await mkdir(join(this.state.browsedPath, folderName));
		await this._refreshItems(this.state.browsedPath);

		this.setState({
			selectedKeys: [
				join(this.state.browsedPath, folderName),
			],
		});
	}

	private async _handleImportFiles(): Promise<void> {
		if (!this.state.browsedPath) {
			return;
		}

		const files = openMultipleFilesDialog({
			title: "Import Files",
		});

		await Promise.all(files.map((file) => copyFile(file, join(this.state.browsedPath!, basename(file)))));
		this._refreshItems(this.state.browsedPath);
	}

	private async _handleAddScene(): Promise<void> {
		if (!this.state.browsedPath) {
			return;
		}

		let index: number | undefined = undefined;
		while (await pathExists(join(this.state.browsedPath, `New Scene${index !== undefined ? ` ${index}` : ""}.scene`))) {
			index ??= 0;
			++index;
		}

		const name = `New Scene${index !== undefined ? ` ${index}` : ""}.scene`;
		const absolutePath = join(this.state.browsedPath, name);

		const serializedCamera = this.props.editor.layout.preview.camera.serialize();

		await this.props.editor.layout.preview.reset();

		const camera = Camera.Parse(serializedCamera, this.props.editor.layout.preview.scene) as EditorCamera | null;
		if (camera) {
			this.props.editor.layout.preview.camera.dispose();
			this.props.editor.layout.preview.camera = camera;

			camera.attachControl(true);
		}

		this.props.editor.setState({
			lastOpenedScenePath: absolutePath,
		});

		await mkdir(absolutePath);

		saveProject(this.props.editor);

		this.props.editor.layout.graph.refresh();
		this._refreshItems(this.state.browsedPath!);
	}

	private async _handleAddMaterial(command: ICommandPaletteType): Promise<void> {
		if (!this.state.browsedPath) {
			return;
		}

		const material: Material | null = command.action() as Material;

		if (!material) {
			return;
		}

		let index: number | undefined = undefined;
		while (await pathExists(join(this.state.browsedPath, `${material.name}${index !== undefined ? ` ${index}` : ""}.material`))) {
			index ??= 0;
			++index;
		}

		const name = `${material.name}${index !== undefined ? ` ${index}` : ""}.material`;
		await writeJSON(join(this.state.browsedPath, name), material.serialize(), {
			spaces: "\t",
			encoding: "utf-8",
		});

		material.dispose();

		return this._refreshItems(this.state.browsedPath);
	}

	private async _handleAddNodeMaterialFromSnippet(): Promise<void> {
		if (!this.state.browsedPath) {
			return;
		}

		const id = await showPrompt("Snippet Id", "Enter the Node Material Snippet Id you want to import");
		if (!id) {
			return;
		}

		const material = await NodeMaterial.ParseFromSnippetAsync(id, this.props.editor.layout.preview.scene);
		material.id = Tools.RandomId();
		material.uniqueId = UniqueNumber.Get();

		const filename = filenamify(material.name);

		let index: number | undefined = undefined;
		while (await pathExists(join(this.state.browsedPath, `${filename}${index !== undefined ? ` ${index}` : ""}.material`))) {
			index ??= 0;
			++index;
		}

		const name = `${filename}${index !== undefined ? ` ${index}` : ""}.material`;
		await writeJSON(join(this.state.browsedPath, name), material.serialize(), {
			spaces: "\t",
			encoding: "utf-8",
		});

		material.dispose();

		return this._refreshItems(this.state.browsedPath);
	}

	private async _handleAddCinematic(): Promise<void> {
		if (!this.state.browsedPath) {
			return;
		}

		const cinematic = {
			name: "New Cinematic",
			tracks: [],
			framesPerSecond: 60,
			outputFramesPerSecond: 60,
		} as ICinematic;

		let index: number | undefined = undefined;
		while (await pathExists(join(this.state.browsedPath, `${cinematic.name}${index !== undefined ? ` ${index}` : ""}.cinematic`))) {
			index ??= 0;
			++index;
		}

		const name = `${cinematic.name}${index !== undefined ? ` ${index}` : ""}.cinematic`;
		await writeJSON(join(this.state.browsedPath, name), cinematic, {
			spaces: "\t",
			encoding: "utf-8",
		});

		this.props.editor.layout.preview.scene;

		return this._refreshItems(this.state.browsedPath);
	}

	private async _handleAddFullScreenGUI(): Promise<void> {
		if (!this.state.browsedPath) {
			return;
		}

		const gui = AdvancedDynamicTexture.CreateFullscreenUI("New GUI", true, this.props.editor.layout.preview.scene);
		gui.uniqueId = UniqueNumber.Get();

		let index: number | undefined = undefined;
		while (await pathExists(join(this.state.browsedPath, `${gui.name}${index !== undefined ? ` ${index}` : ""}.gui`))) {
			index ??= 0;
			++index;
		}

		const data = gui.serialize();
		data.uniqueId = gui.uniqueId;
		data.content = gui.serializeContent();
		data.guiType = "fullscreen";

		const name = `${gui.name}${index !== undefined ? ` ${index}` : ""}.gui`;
		await writeJSON(join(this.state.browsedPath, name), data, {
			spaces: "\t",
			encoding: "utf-8",
		});

		gui.dispose();

		return this._refreshItems(this.state.browsedPath);
	}

	private async _handleAddScript(type: "class" | "function"): Promise<void> {
		if (!this.state.browsedPath) {
			return;
		}

		const url = type === "class"
			? "assets/class-based-script.ts"
			: "assets/function-based-script.ts";

		const content = await fetch(url).then(r => r.text());

		let index: number | undefined = undefined;
		while (await pathExists(join(this.state.browsedPath, `new-script${index !== undefined ? ` ${index}` : ""}.ts`))) {
			index ??= 0;
			++index;
		}

		const name = `new-script${index !== undefined ? ` ${index}` : ""}.ts`;
		const scriptPath = join(this.state.browsedPath, name);

		await writeFile(scriptPath, content, {
			encoding: "utf-8",
		});

		this.setState({
			selectedKeys: [scriptPath],
		});

		return this._refreshItems(this.state.browsedPath);
	}

	/**
	 * Returns whether the browsed path is the project root path.
	 * @returns Whether the browsed path is the project root path.
	 */
	private _isBrowsingProjectRootPath(): boolean {
		if (!this.state.browsedPath) {
			return true;
		}

		return join(this.state.browsedPath!) === join(dirname(projectConfiguration.path!));
	}

	private async _handleItemClick(event: MouseEvent<HTMLDivElement, globalThis.MouseEvent>, item: AssetsBrowserItem, contextMenu: boolean): Promise<void> {
		if (contextMenu && this.state.selectedKeys.includes(item.props.selectableKey)) {
			return;
		}

		if (event.ctrlKey || event.metaKey) {
			if (this.state.selectedKeys.includes(item.props.selectableKey)) {
				this.setState({ selectedKeys: this.state.selectedKeys.filter((k) => k !== item.props.selectableKey) });
			} else {
				this.setState({ selectedKeys: [...this.state.selectedKeys, item.props.selectableKey] });
			}
		} else if (event.shiftKey) {
			this._handleShiftItemClick(item);
		} else {
			this.setState({ selectedKeys: [item.props.selectableKey] });
		}
	}

	private _handleShiftItemClick(item: AssetsBrowserItem): void {
		let lastSelected!: string;
		let firstSelected!: string;

		this.state.files.forEach((path) => {
			const absolutePath = join(this.state.browsedPath!, path);

			if (absolutePath === item.props.selectableKey) {
				if (!firstSelected) {
					firstSelected = path;
				} else {
					lastSelected = path;
				}
			} else if (this.state.selectedKeys.includes(absolutePath)) {
				if (!firstSelected) {
					firstSelected = path;
				} else {
					lastSelected = path;
				}
			}
		});

		if (!lastSelected || !firstSelected) {
			return;
		}

		const selectedKeys: string[] = [];

		let select = false;

		this.state.files.forEach((path) => {
			if (path === firstSelected) {
				select = true;
			}

			if (select) {
				selectedKeys.push(join(this.state.browsedPath!, path));
			}

			if (path === lastSelected) {
				select = false;
			}
		});

		this.setState({ selectedKeys });
	}

	private async _handleItemDoubleClick(item: AssetsBrowserItem): Promise<unknown> {
		if (item.state.isDirectory) {
			const extension = extname(item.props.absolutePath).toLowerCase();
			if (extension === ".scene") {
				this._handleLoadScene(item);
			} else {
				this.setBrowsePath(item.props.absolutePath);
			}

			return;
		}

		const extension = extname(item.props.absolutePath).toLowerCase();
		switch (extension) {
			case ".md":
			case ".png":
			case ".jpg":
			case ".bmp":
			case ".jpeg":
			case ".mp3":
			case ".wav":
			case ".wave":
				return this.props.editor.layout.inspector.setEditedObject(new FileInspectorObject(item.props.absolutePath));

			case ".glb":
			case ".gltf":
			case ".babylon":
			case ".fbx":
				return openModelViewer(this.props.editor, item.props.absolutePath);

			case ".env":
				return openEnvViewer(item.props.absolutePath);

			case ".ts":
			case ".tsx":
			case ".js":
			case ".jsx":
			case ".fx":
			case ".json":
				return execNodePty(`code ${item.props.absolutePath}`);
		}
	}

	private async _handleLoadScene(item: AssetsBrowserItem): Promise<void> {
		if (!this.props.editor.state.projectPath) {
			return;
		}

		if (!await pathExists(join(item.props.absolutePath, "config.json"))) {
			return;
		}

		const accept = await showConfirm("Are you sure?", "This will close the current scene and open the selected one.");
		if (!accept) {
			return;
		}

		clearUndoRedo();

		await this.props.editor.layout.preview.reset();
		this.props.editor.setState({
			lastOpenedScenePath: item.props.absolutePath,
		});

		const directory = dirname(this.props.editor.state.projectPath);

		await loadScene(this.props.editor, directory, item.props.absolutePath);

		this.props.editor.layout.graph.refresh();
	}

	private _handleNodeClicked(node: TreeNodeInfo): void {
		this.setBrowsePath(join(dirname(projectConfiguration.path!), node.id as string));

		this._forEachNode(this.state.filesTreeNodes, (n) => n.isSelected = n.id === node.id);
		this.setState({ filesTreeNodes: this.state.filesTreeNodes });
	}

	private _handleNodeDoubleClicked(node: TreeNodeInfo): void {
		this.setBrowsePath(join(dirname(projectConfiguration.path!), node.id as string));

		this._forEachNode(this.state.filesTreeNodes, (n) => {
			if (n.id === node.id) {
				n.isExpanded = !n.isExpanded;
			}
		});

		this.setState({ filesTreeNodes: this.state.filesTreeNodes });
	}

	private _handleNodeExpanded(node: TreeNodeInfo): void {
		this._forEachNode(this.state.filesTreeNodes, (n) => n.id === node.id && (n.isExpanded = true));
		this.setState({ filesTreeNodes: this.state.filesTreeNodes });
	}

	private _handleNodeCollapsed(node: TreeNodeInfo): void {
		this._forEachNode(this.state.filesTreeNodes, (n) => n.id === node.id && (n.isExpanded = false));
		this.setState({ filesTreeNodes: this.state.filesTreeNodes });
	}

	private _forEachNode(nodes: TreeNodeInfo[] | undefined, callback: (node: TreeNodeInfo, index: number) => void) {
		if (nodes === undefined) {
			return;
		}

		for (let i = 0, len = nodes.length; i < len; ++i) {
			const node = nodes[i];

			callback(node, i);
			this._forEachNode(node.childNodes, callback);
		}
	}
}<|MERGE_RESOLUTION|>--- conflicted
+++ resolved
@@ -2,14 +2,10 @@
 import { dirname, join, extname, basename } from "path/posix";
 import { copyFile, mkdir, move, pathExists, readdir, stat, writeFile, writeJSON } from "fs-extra";
 
-<<<<<<< HEAD
-=======
 import filenamify from "filenamify";
 
-import { SkyMaterial } from "babylonjs-materials";
->>>>>>> ae25dd48
 import { AdvancedDynamicTexture } from "babylonjs-gui";
-import { Camera, Material } from "babylonjs";
+import { Camera, Material, NodeMaterial, Tools } from "babylonjs";
 
 import { ICinematic } from "babylonjs-editor-tools";
 
@@ -666,22 +662,14 @@
 							<ContextMenuSubContent>
 								<ContextMenuItem onClick={() => this._handleAddScene()}>Scene</ContextMenuItem>
 								<ContextMenuSeparator />
-<<<<<<< HEAD
 								{getMaterialCommands(this.props.editor).map((command) => (
 									<ContextMenuItem key={command.key} onClick={() => this._handleAddMaterial(command)}>
 										{command.text}
 									</ContextMenuItem>
 								))}
-=======
-								<ContextMenuItem onClick={() => this._handleAddMaterial("PBRMaterial")}>PBR Material</ContextMenuItem>
-								<ContextMenuItem onClick={() => this._handleAddMaterial("StandardMaterial")}>Standard Material</ContextMenuItem>
-								<ContextMenuItem onClick={() => this._handleAddMaterial("SkyMaterial")}>Sky Material</ContextMenuItem>
-
 								<ContextMenuSeparator />
-								<ContextMenuItem onClick={() => this._handleAddMaterial("NodeMaterial")}>Node Material</ContextMenuItem>
 								<ContextMenuItem onClick={() => this._handleAddNodeMaterialFromSnippet()}>Node Material From Snippet...</ContextMenuItem>
 
->>>>>>> ae25dd48
 								{this.props.editor.state.enableExperimentalFeatures &&
 									<>
 										<ContextMenuSeparator />
