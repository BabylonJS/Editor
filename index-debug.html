--- conflicted
+++ resolved
@@ -9,7 +9,6 @@
 
     <script src="./node_modules/jquery/dist/jquery.js" type="text/javascript"></script>
     <script src="./node_modules/jstree/dist/jstree.js" type="text/javascript"></script>
-<<<<<<< HEAD
     <script src="./node_modules/golden-layout/dist/goldenlayout.js" type="text/javascript"></script>
     <script src="./node_modules/w2ui/w2ui.js" type="text/javascript"></script>
 
@@ -17,13 +16,6 @@
     <link rel="stylesheet" type="text/css" href="./node_modules/jstree/dist/themes/default/style.min.css" />
     <link rel="stylesheet" type="text/css" href="./node_modules/golden-layout/src/css/goldenlayout-base.css" />
     <link rel="stylesheet" type="text/css" href="./node_modules/golden-layout/src/css/goldenlayout-dark-theme.css" />
-=======
-    <script src="./node_modules/w2ui/w2ui.js" type="text/javascript"></script>
-
-
-    <link rel="stylesheet" type="text/css" href="./node_modules/w2ui/w2ui.css" />
-    <link rel="stylesheet" type="text/css" href="./node_modules/jstree/dist/themes/default/style.min.css" />
->>>>>>> 9c8e7c12
     <link rel="stylesheet" type="text/css" href="./css/editor.css" />
 </head>
 <body>
@@ -79,12 +71,8 @@
             },
             pluginFirst: true
         });
-<<<<<<< HEAD
-	// Import
-=======
 
         // Import
->>>>>>> 9c8e7c12
         System.import("babylonjs-editor").then(function (e) {
             // Run editor
             var editor = window.editor = new e.default();
